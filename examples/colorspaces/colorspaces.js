--- conflicted
+++ resolved
@@ -23,7 +23,7 @@
     if (!stack) {
         return;
     }
-    
+
     if (!(image instanceof Matrix)) {
         image = stack[stackIt].image;
     }
@@ -434,11 +434,7 @@
     var onChange = function () {
         change("selection", getParameters());
     };
-<<<<<<< HEAD
-    
-=======
-
->>>>>>> 522cfa6a
+
 
     var invert = function () {
         mask = mask.neg();
@@ -1018,8 +1014,4 @@
     };
 
     initFileUpload('loadFile', callback);
-<<<<<<< HEAD
-};
-=======
-};
->>>>>>> 522cfa6a
+};