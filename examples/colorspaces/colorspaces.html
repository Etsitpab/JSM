<!DOCTYPE HTML PUBLIC "-//W3C//DTD HTML 4.01 Transitional//EN">
<meta charset="UTF-8">
<html>
  <head>
    <script src="../../modules/JSM.js"></script>
    <script src="../../modules/Image.js"></script>
    <script src="../../modules/Linalg.js"></script>

    <script src="../base.js"></script>
    <script src="../Disk.js"></script>
    <script src="colorspaces.js"></script>
    <script src="../../min/CIE.min.js"></script>
    <script src="../../min/colorEnhancement.min.js"></script>
    <script src="../../min/drawHistogram.min.js"></script>
    <script type="text/javascript" src="../../projects/SuperCanvas.js"></script>

    <link rel="stylesheet" type="text/css" href="../base.css" media="screen" />
  </head>

  <body>

    <div id="imageSelector">
      <input type="file" id="loadFile" multiple/>
      <div id="images">
      </div>
    </div>

    <div id="uiLeft">
      <input type="button" id="undo" value="Undo"/>
      <input type="button" id="redo" value="Redo"/>
      <input type="button" value="Export image" onclick="exportImage();" />
      <hr></hr>

      <fieldset>
        <legend>Parameters</legend>
        <label>Maximum image size</label>
        <select id="workImage">
          <option value="800"> 800x800 </option>
          <option value="1200" selected> 1200x1200 </option>
          <option value="1600"> 1600x1600 </option>
          <option value="Infinity"> Full resolution image </option>
        </select>
        <label> Stretch dynamic: </label>
        <select id="stretchGlobal">
          <option value="NO">  NO </option>
          <option value="YES"> YES </option>
        </select>
      </fieldset>

      <fieldset>
        <legend>Filters</legend>
        <select id="filters">
        </select>
        <input type="button" id="saveProcess" value="Save Filter"/>
        <input type="button" id="removeProcess" value="Remove Filter"/>
      </fieldset>
      <hr></hr>

      <fieldset>
        <legend>Crop</legend>
        <label> Rotation </label>
        <input type="range" id="rotation" class="val2" min="0" step="1" max="3" value="0"/>
        <input type="text" id="rotationVal" class="val2" value="" readonly>
        <label class="val"> x<sub>1</sub> </label>
        <input type="range" id="x1" class="val" min="0" step="0.001" max="1" value="0"/>
        <input type="text" id="x1Val" class="val" value="" readonly>
        <label class="val"> x<sub>2</sub> </label>
        <input type="range" id="x2" class="val" min="0" step="0.001" max="1" value="1"/>
        <input type="text" id="x2Val" class="val" value="" readonly>
        <label class="val"> y<sub>1</sub> </label>
        <input type="range" id="y1" class="val" min="0" step="0.001" max="1" value="0"/>
        <input type="text" id="y1Val" class="val" value="" readonly>
        <label class="val"> y<sub>2</sub> </label>
        <input type="range" id="y2" class="val" min="0" step="0.001" max="1" value="1"/>
        <input type="text" id="y2Val" class="val" value="" readonly>
        <hr></hr>
        <input type="button" value="Apply" id="applyCrop">
        <input type="button" value="Reset" id="resetCrop"/>
      </fieldset>

      <fieldset>
        <legend>Contrast</legend>
        <label class="val" style="width:40%;"> Channels </label>
        <select id="channels_contrast" style="width:56%;">
          <option value="[]"> ALL </option>
          <option value="[0]"> RED </option>
          <option value="[1]"> GREEN </option>
          <option value="[2]"> BLUE </option>
        </select>

        <label class="val"> &gamma; </label>
        <input type="range" id="gamma" class="val" min="0.2" step="0.01" max="4" value="1"/>
        <input type="text" id="gammaVal" class="val" value="" readonly>
        <label> Brightness </label>
        <input type="range" id="brightness" class="val2" min="0" step="0.01" max="1" value="0.5"/>
        <input type="text" id="brightnessVal" class="val2" value="" readonly>
        <label > Contrast </label>
        <input type="range" id="contrast" class="val2" min="0" step="0.01" max="1" value="0.5"/>
        <input type="text" id="contrastVal" class="val2" value="" readonly>
        <label> Equalization </label>
        <select id="histeq_contrast">
          <option value="no"> NO </option>
          <option value="uniform"> UNIFORM </option>
        </select>
        <hr></hr>
        <input type="button" value="Apply" id="applyContrast">
        <input type="button" value="Reset" id="resetContrast"/>
      </fieldset>

      <fieldset>
        <legend>Contrast enhancement</legend>
        <label class="val"> &alpha;  </label>
        <input type="range" id="alpha" class="val" min="0" step="0.05" max="1" value="0.0"/>
        <input type="text" id="alphaVal" class="val" value="" readonly>
        <label class="val"> w </label>
        <input type="range" id="w" class="val" min="0" step="0.5" max="30" value="15"/>
        <input type="text" id="wVal" class="val" value="" readonly>
        <label class="val"> K </label>
        <input type="range" id="K" class="val" min="1" step="1" max="100" value="20"/>
        <input type="text" id="KVal" class="val" value="" readonly>
        <label class="val"> &gamma; </label>
        <input type="range" id="ceGamma" class="val" min="0.1" step="0.1" max="1.5" value="0.5"/>
        <input type="text" id="ceGammaVal" class="val" value="" readonly>
        <label class="val" style="width:35%;"> Wavelet </label>
        <select id="wavelet" style="width:62%;">
          <option value="sym4"> SYM4 </option>
          <option value="sym8"> SYM8 </option>
          <option value="haar"> HAAR </option>
          <option value="bi97"> BI97 </option>
        </select>
        <hr></hr>
        <input type="button" value="Apply" id="applyColEn">
        <input type="button" value="Reset" id="resetColEn"/>
      </fieldset>

      <fieldset>
        <legend>Color Balance</legend>
        <label>Yellow / Blue</label>
        <input type="range" id="yellowBlue" min="0" step="0.01" max="1" value="0.5"/>
        <label>Cyan / Red</label>
        <input type="range" id="cyanRed" min="0" step="0.01" max="1" value="0.5"/>
        <label>Magenta / Green</label>
        <input type="range" id="magentaGreen" min="0" step="0.01" max="1" value="0.5"/>
        <hr></hr>
        <input type="button" value="Apply" id="applyColorBalance">
        <input type="button" value="Reset" id="resetColorBalance"/>
      </fieldset>

      <fieldset>
        <legend>Hue / Saturation</legend>
        <input type="range" id="hue" min="0" step="0.01" max="1" value="0.5"/>
        <input type="range" id="saturation" min="0" step="0.1" max="2" value="1"/>
        <hr></hr>

        <label>Hue filtering</label>
        <input type="range" id="hue_f0" min="0" step="0.01" max="1" value="0.5"/>
        <input type="range" id="hue_sigma" min="0" step="0.01" max="1" value="0"/>
        <hr></hr>
        <input type="button" value="Apply" id="applyHueSat">
        <input type="button" value="Reset" id="resetHueSat"/>
      </fieldset>

      <fieldset>
        <legend>Color Temperature</legend>
        <label class="val"> T<sub>in</sub> </label>
        <input type="range" id="inputCCT" class="val" min="100" step="1" max="350" value="153"/>
        <input type="text" id="inputCCTVal" class="val" value="" readonly>
        <label class="val"> T<sub>out</sub> </label>
        <input type="range" id="outputCCT" class="val" min="100" step="1" max="350" value="153"/>
        <input type="text" id="outputCCTVal" class="val" value="" readonly>
        <hr></hr>
        <input type="button" value="Apply" id="applyCCT">
        <input type="button" value="Reset" id="resetCCT"/>
      </fieldset>



      <fieldset>
        <legend>Colorspaces</legend>
        <label> Input/Output: </label>
        <select id="inputColorspaces">
          <option value="RGB"> RGB </option>
          <option value="GRAY"> Gray </option>
          <option value="HSV"> HSV </option>
          <option value="HSL"> HSL </option>
          <option value="Opponent"> Opponent </option>
          <option value="Ohta"> Ohta </option>
          <option value="CMY"> CMY </option>
          <option value="XYZ"> CIE XYZ </option>
          <option value="xyY"> CIE xyY </option>
          <option value="1960 uvY"> CIE 1960 uvY </option>
	  <option value="1976 u'v'Y"> CIE 1976 u'v'Y </option>
          <option value="Lab"> CIE Lab </option>
          <option value="Luv"> CIE Luv </option>
          <option value="Lch"> CIE Lch </option>
        </select>
        <select id="outputColorspaces">
          <option value="RGB"> RGB </option>
          <option value="GRAY"> Gray </option>
          <option value="HSV"> HSV </option>
          <option value="HSL"> HSL </option>
          <option value="Opponent"> Opponent </option>
          <option value="Ohta"> Ohta </option>
          <option value="OhtaNorm"> OhtaNorm </option>
          <option value="CMY"> CMY </option>
          <option value="XYZ"> CIE XYZ </option>
          <option value="xyY"> CIE xyY </option>
          <option value="1960 uvY"> CIE 1960 uvY </option>
	  <option value="1976 u'v'Y"> CIE 1976 u'v'Y </option>
          <option value="Lab"> CIE Lab </option>
          <option value="Luv"> CIE Luv </option>
          <option value="Lch"> CIE Lch </option>
        </select>

        <label class="val" style="width:50%;"> Channels </label>
        <select id="channels" class="val" style="width:47%;">
          <option value="[]"> ALL </option>
          <option value="[0]"> RED </option>
          <option value="[1]"> GREEN </option>
	  <option value="[2]"> BLUE </option>
        </select>
        <label class="val" style="width:50%;"> Stretch dynamic </label>
        <select id="stretch" class="val" style="width:47%;">
          <option value="NO">  NO </option>
          <option value="YES"> YES </option>
        </select>
        <label class="val" style="width:50%;"> Colormap </label>
        <select id="colormap" class="val" style="width:47%;">
          <option value="GRAY"> GRAY </option>
          <option value="JET"> JET </option>
          <option value="HUE"> HUE </option>
        </select>
        <hr></hr>
        <input type="button" value="Apply" id="applyColorspace"/>
        <input type="button" value="Reset" id="resetColorspace"/>
      </fieldset>

    </div>

    <div id="uiRight">
      <canvas id="histogram" style="width:100%"></canvas>
      <hr></hr>

      <fieldset>
        <legend>Thresholding</legend>
        <label> Min, max: </label>
        <input type="range" id="min" min="0" step="0.001" max="1" value="0"/>
        <input type="range" id="max" min="0" step="0.001" max="1" value="1"/>
        <hr></hr>
        <input type="button" value="Apply" id="applyThreshold">
        <input type="button" value="Reset" id="resetThreshold"/>
      </fieldset>

      <fieldset id="selection">
        <legend>Selection</legend>
        <label> Threshold: </label>
        <input type="range" id="select_threshold" min="0" step="0.001" max="1" value="0.25"/>
        <hr></hr>
        <input type="button" value="Invert" id="invertSelect"/>
        <input type="button" value="Reset" id="resetSelect"/>
      </fieldset>
<<<<<<< HEAD
=======

>>>>>>> 522cfa6a
      <fieldset>
        <legend>Noise</legend>
        <label> Law </label>
        <select id="noiseLaw">
          <option value="gaussian"> GAUSSIAN </option>
          <option value="poisson"> POISSON </option>
        </select>
        <label> Variance </label>
        <input type="range" id="noiseVar" min="0" step="0.01" max="0.5" value="0"/>
        <hr></hr>
        <input type="button" value="Apply" id="applyNoise">
        <input type="button" value="Reset" id="resetNoise"/>
      </fieldset>

      <fieldset>
        <legend>Geometrical transformation</legend>
        <label> Rotation </label>
        <input type="range" id="fullRotation" min="0" step="0.01" max="1" value="0"/>
        <label> Tilt </label>
        <input type="range" id="tilt" min="0" step="0.01" max="1" value="0"/>
        <label> Scale </label>
        <input type="range" id="scale" min="0" step="0.01" max="1" value="0.5"/>
        <hr></hr>
        <input type="button" value="Apply" id="applyGeometric">
        <input type="button" value="Reset" id="resetGeometric"/>
      </fieldset>

      <fieldset>
        <legend>Guided filter</legend>
        <label> Neighborhood size </label>
        <input type="range" id="neighborGF" min="0" step="1" max="50" value="0"/>
        <label> Sigma </label>
        <input type="range" id="sigmaGF" min="0" step="0.001" max="0.1" value="0"/>
        <label> Details enhancement </label>
        <input type="range" id="detailsGF" min="0" step="0.01" max="1" value="0"/>
        <label> Low frequencies dispersion </label>
        <input type="range" id="lowfreqGF" min="0" step="0.025" max="1" value="0"/>
        <hr></hr>
        <input type="button" value="Apply" id="applyGF">
        <input type="button" value="Reset" id="resetGF"/>
      </fieldset>

      <fieldset>
        <legend>Filtering</legend>
        <label>Gaussian</label>
        <label class="val"> &sigma;<sub>s</sub> </label>
        <input type="range" class="val"id="bilateral_sigmaS" min="0" step="0.05" max="1" value="0"/>
        <input type="text" id="sigmaSVal" class="val" value="" readonly>
        <label>Bilateral</label>
        <label class="val"> &sigma;<sub>r</sub> </label>
        <input type="range" class="val"id="bilateral_sigmaR" min="0" step="0.05" max="1" value="1"/>
        <input type="text" id="sigmaRVal" class="val" value="" readonly>
        <label>Predefined</label>
        <select id="filter">
          <option value="none"> NONE </option>
          <option value="gaussian"> GAUSSIAN </option>
          <option value="average"> AVERAGE </option>
          <option value="laplacian"> LAPLACIAN </option>
          <option value="log"> LOG </option>
	  <option value="unsharp"> UNSHARP </option>
	  <option value="prewitt"> PREWITT </option>
	  <option value="sobel"> SOBEL </option>
        </select>
        <select id="filter2">
          <option value="none"> NONE </option>
          <option value="x"> X </option>
          <option value="y"> Y </option>
          <option value="norm"> NORM </option>
          <option value="phase"> PHASE </option>
	  <option value="laplacian"> LAPLACIAN </option>
        </select>
        <hr></hr>
        <input type="button" value="Apply" id="applyFilter"/>
        <input type="button" value="Reset" id="resetFilter"/>
      </fieldset>

      <fieldset>
        <legend>Morphological filtering</legend>
        <label>Structuring element </label>
        <label>Operation</label>
        <select id="morphOp">
          <option value="imdilate"> DILATATION </option>
          <option value="imerode"> EROSION </option>
          <option value="imopen"> OPENING </option>
          <option value="imclose"> CLOSING </option>
        </select>
        <select id="strElem">
          <option value="square"> SQUARE </option>
          <option value="circle"> CIRCLE </option>
        </select>
        <label>size</label>
        <input type="range" id="strElemSize" min="0" step="0.05" max="1" value="0"/>
        <hr></hr>
        <input type="button" value="Apply" id="applyMorph"/>
        <input type="button" value="Reset" id="resetMorph"/>
      </fieldset>

    </div>

    <div id="help">
    </div>

  </body>
</html><|MERGE_RESOLUTION|>--- conflicted
+++ resolved
@@ -259,10 +259,7 @@
         <input type="button" value="Invert" id="invertSelect"/>
         <input type="button" value="Reset" id="resetSelect"/>
       </fieldset>
-<<<<<<< HEAD
-=======
-
->>>>>>> 522cfa6a
+
       <fieldset>
         <legend>Noise</legend>
         <label> Law </label>
