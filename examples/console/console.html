<html>
  <head>
    <!--<title>IPiJ - Image Processing in Javascript</title>-->
    <!-- <link rel="stylesheet" href="common_files/document.css" />-->

    
    <meta http-equiv="text/javascript" content="type">
    

    <script type="text/javascript" src="init.js"></script>


    <script src="../../src/Tools/Tools.js"></script>

    <script src="../../src/MatrixView/MatrixView.class.js"></script>
    <script src="../../src/MatrixView/MatrixView.manipulation.js"></script>
    <script src="../../src/MatrixView/MatrixView.informations.js"></script>

    <script src="../../src/Matrix/Matrix.class.js"></script>
    <script src="../../src/Matrix/Matrix.Tools.js"></script>
    <script src="../../src/Matrix/Matrix.numeric_types.js"></script>
    <script src="../../src/Matrix/Matrix.informations.js"></script>
    <script src="../../src/Matrix/Matrix.manipulation.js"></script>
    <script src="../../src/Matrix/Matrix.construction.js"></script>
    <script src="../../src/Matrix/Matrix.statistics.base.js"></script>
    <script src="../../src/Matrix/Matrix.operators.js"></script>

    <script src="../../src/Linalg/Linalg.class.js"></script>
    
    <script src="../../src/Image/Image.class.js"></script>
    <script src="../../src/Image/Image.color.js"></script>
    <script src="../../src/Image/Image.fourier.js"></script>
    <script src="../../src/Image/Image.wavelets.js"></script>
    <script src="../../src/Image/Image.wavelets.filters.js"></script>
    
    <script src="../../src/Matrix/Matrix.extend.elementary_math.special_functions.js"></script>
    <script src="../../src/Matrix/Matrix.elementary_math.complex_numbers.js"></script>
    <script src="../../src/Matrix/Matrix.extend.histograms.js"></script>

    <script src="../../src/Matching/Matching.class.js"></script>
    <script src="../../src/Matching/Matching.Match.js"></script>
    <script src="../../src/Matching/Matching.DescriptorData.js"></script>
    <script src="../../src/Matching/Matching.Descriptor.js"></script>
    <script src="../../src/Matching/Matching.Keypoint.js"></script>
    <script src="../../src/Matching/Matching.Scalespace.js"></script>
    <script src="../../src/Matching/Matching.Sift.js"></script>
    <script src="../../src/Matching/Matching.extend.benchmark.js"></script>
    <script src="../../src/Plot/Plot.class.js"></script>

    <script src="../../tests/MatrixView.test_functions.js"></script>
    <script src="../../tests/Matrix.test_functions.js"></script>

    <script src="../../projects/CIE.js"></script>
    <script src="../../projects/CIE.data.js"></script>
    <script src="../../projects/drawHistogram.js"></script>
    <script src="../../projects/colorConstancy.js"></script>
    <script src="../../projects/colorInvariants.js"></script>
    <script src="../../projects/colorEnhancement.js"></script>
    <script src="../../projects/Math.object.js"></script>
    <script src="../../projects/SuperCanvas.js"></script>
<<<<<<< HEAD

    <script src="../../examples/gpu/GLEffect.class.js"></script>
    <script src="../../examples/gpu/GLEffect.more.js"></script>
=======
>>>>>>> fa5df3ae


    <script src="../Disk.js"></script>
    <script src="../base.js"></script>
    <script src="ScriptArea.class.js"></script>
    <script src="scripts.js"></script>

    <script src="scripts.js"></script>
    <!--<script src="scripts2.js"></script>-->

    <script src="../../third/CodeMirror/lib/codemirror.js"></script>
    <script src="../../third/CodeMirror/mode/javascript/javascript.js"></script>
    <link rel="stylesheet" href="../../third/CodeMirror/lib/codemirror.css" />
    <link rel="stylesheet" href="console.css" />

    
  </head>
  <body onload="init();">
    
    <div id="panel">
      
      <!-- ******************************** -->
      <!--          Left Pannel             -->
      <!-- ******************************** -->
      
      <div id="leftPanel">
        
        <!--        ZONE BUTTONS        -->
        
        <div id="header">

          <select 
             id="fileList" 
             onchange="selectBuffer();">
          </select>

          <select 
             id="fileOperations" 
             onclick="fileOperations();">
            <option value="new"> New </option>
            <option value="save"> Save </option>
            <option value="saveAs"> Save as </option>
            <option value="delete"> Delete </option>
          </select>
          <input id="runScript" type="button" value="Run Script (F10)"/>
          <input id="runSelec" type="button" value="Run Selection (F9)"/>
        </div>
        
        <!--        ZONE DE SCRIPT        -->
        
        <div id="jsScriptParent">
          <div id="jsScript"></div>
        </div>

      </div>
      
      
      <!-- ******************************** -->
      <!--          Right Pannel            -->
      <!-- ******************************** -->
      
      <div id="rightPanel">
        
        <!--        ZONE DE CANVAS        -->
        
        <div id="tableCanvas">
          <div id="canvas">
          </div>
        </div>

      </div>
      
    </div> 

  </body>
</html><|MERGE_RESOLUTION|>--- conflicted
+++ resolved
@@ -58,12 +58,10 @@
     <script src="../../projects/colorEnhancement.js"></script>
     <script src="../../projects/Math.object.js"></script>
     <script src="../../projects/SuperCanvas.js"></script>
-<<<<<<< HEAD
 
     <script src="../../examples/gpu/GLEffect.class.js"></script>
     <script src="../../examples/gpu/GLEffect.more.js"></script>
-=======
->>>>>>> fa5df3ae
+
 
 
     <script src="../Disk.js"></script>
