--- conflicted
+++ resolved
@@ -4,17 +4,6 @@
 window.addEventListener("load", function () {
     'use strict';
     canvas = new SuperCanvas(document.body);
-<<<<<<< HEAD
-    var size = [$('plot1').clientWidth - 20, $('plot1').clientHeight - 20]
-    plotA = new Plot('plotA', size, 'plot1');
-
-    size = [$('plot2').clientWidth - 20, $('plot2').clientHeight - 20]
-    plotB = new Plot('plotB', size, 'plot2');
-    $S("uiLeft").display = "none";
-    $S("imageSelector").display = "none";
-    $S("plot1").display = "none";
-    $S("plot2").display = "none";
-=======
     var size = [$('plot1Container').clientWidth - 20, $('plot1Container').clientHeight - 20]
     plotA = new Plot('plotA', size, 'plot1Container');
 
@@ -24,5 +13,4 @@
     $S("imageSelector").display = "none";
     $S("plot1Container").display = "none";
     $S("plot2Container").display = "none";
->>>>>>> 400e712d
 }, false);