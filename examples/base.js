/*global console, document, Matrix, Colorspaces, CIE, open, ScaleSpace, extractModes, Blob, URL, window, FileReader */
/*jshint indent: 4, unused: true, white: true */

var $ = function (id) {
    'use strict';
    return document.getElementById(id);
};

var $S = function (id, f, v) {
    'use strict';
    if (!f && !v) {
        return document.getElementById(id).style;
    }
    if (v === undefined) {
        return document.getElementById(id).style[f];
    }
    document.getElementById(id).style[f] = v;
};

var $V = function (id, v) {
    'use strict';
    if (v === undefined) {
        return document.getElementById(id).value;
    }
    document.getElementById(id).setAttribute("value", v);
};

var $I = function (id, v) {
    'use strict';
    if (v === undefined) {
        return parseInt(document.getElementById(id).value, 10);
    }
    document.getElementById(id).value = v;
};

var $F = function (id, v) {
    'use strict';
    if (v === undefined) {
        return parseFloat(document.getElementById(id).value);
    }
    document.getElementById(id).value = v;
};

function hideFieldset() {
    "use strict";
    var i, ei;
    var legends = document.getElementsByTagName("legend");

    var hide = function (f) {
        var toHide = ($(f) || this).childNodes;
        for (i = 0, ei = toHide.length; i < ei; i++) {
            if (toHide[i].tagName !== "LEGEND" && toHide[i].style) {
                toHide[i].style.display = "none";
            }
        }
    };
    var show = function (f) {
        var toHide = ($(f) || this).childNodes;
        for (i = 0, ei = toHide.length; i < ei; i++) {
            if (toHide[i].tagName !== "LEGEND" && toHide[i].style) {
                toHide[i].style.display = "";
            }
        }
    };
    var hideAll = function () {
        var i, ei;
        for (i = 0, ei = legends.length; i < ei; i++) {
            hide.bind(legends[i].parentNode)();
        }
    };
    hideAll();

    window.fieldset = {
        hide: hide,
        show: show,
        hideAll: hideAll
    };

    var f = function () {
        hideAll();
        show.bind(this.parentNode)();
    };

    for (i = 0, ei = legends.length; i < ei; i++) {
        legends[i].addEventListener("click", f);
    }
}

var setElementOpacity = function (id, min, max) {
    'use strict';
    $(id).style.opacity = min;
    $(id).addEventListener("mouseover", function () {
        this.style.opacity = max;
    });
    $(id).addEventListener("mouseout", function () {
        this.style.opacity = min;
    });
    
};

var initInputs = function () {
    'use strict';
    var inputs = document.getElementsByTagName('input');
    var focus = function () {
        this.focus();
    };
    for (var i = 0; i < inputs.length; i++) {
        if (inputs[i].type == 'range') {
            inputs[i].addEventListener('click', focus);
        }
    }
};
<<<<<<< HEAD
(function () {
    var readFile = function (file, callback) {
        'use strict';
=======

(function () {
    'use strict';
    var readFile = function (file, callback) {
>>>>>>> 0ed5369f
        // Deal with arguments
        var type = (file.type || "bin").toLowerCase();
        // File handling functions
        var reader = new FileReader();
        reader.onload = function (evt) {
            callback = callback.bind(evt.target.result);
<<<<<<< HEAD
            callback(evt, type);
=======
            callback(evt, type, file);
>>>>>>> 0ed5369f
        };
        switch (type) {
        case 'image/jpeg':
        case 'image/png':
        case 'dataurl':
        case 'url':
            type = 'url';
            reader.readAsDataURL(file);
            break;
        case 'text/csv':
        case 'text/plain':
        case 'text':
        case 'txt':
            type = 'txt';
            reader.readAsText(file);
            break;
        case 'application/x-director':
        case 'arraybuffer':
        case 'binary':
        case 'bin':
            type = 'bin';
            reader.readAsArrayBuffer(file);
            break;
        default:
            throw new Error("readFile: unknown type " + type + ".");
        }
    };
    window.initFileUpload = function (id, callback, callbackInit) {
        var read = function (evt) {
            if (callbackInit) {
                callbackInit(evt);
            }
            // Only call the handler if 1 or more files was dropped.
            if (this.files.length) {
                var i;
                for (i = 0; i < this.files.length; i++) {
                    readFile(this.files[i], callback);
                }
            }
        };
        $(id).addEventListener("change", read, false);
    };
})();
<<<<<<< HEAD
=======

>>>>>>> 0ed5369f
var limitImageSize = function (image, MAX_SIZE) {
    var maxSize = Math.max(image.size(0), image.size(1));
    if (maxSize > MAX_SIZE) {
        console.warn("Image size > %d, image resized.", MAX_SIZE);
        var canvas = document.createElement("canvas");
        image.imshow(canvas, MAX_SIZE / maxSize);
        image = Matrix.imread(canvas).im2double();
    }
    return image;
}



navigator.sayswho = (function(){
    "use strict";
    var ua = navigator.userAgent, tem,
        M = ua.match(/(opera|chrome|safari|firefox|msie|trident(?=\/))\/?\s*(\d+)/i) || [];
    if (/trident/i.test(M[1])){
        tem = /\brv[ :]+(\d+)/g.exec(ua) || [];
        return 'IE '+(tem[1] || '');
    }
    if (M[1] === 'Chrome'){
        tem = ua.match(/\b(OPR|Edge)\/(\d+)/);
        if (tem != null) {
            return tem.slice(1).join(' ').replace('OPR', 'Opera');
        }
    }
    M = M[2] ? [M[1], M[2]] : [navigator.appName, navigator.appVersion, '-?'];
    if ((tem = ua.match(/version\/(\d+)/i)) !== null) {
        M.splice(1, 1, tem[1]);
    } 
    return M.join(' ').toLowerCase();
})();

var initHelp = function () {
    "use strict";
    var displayHelp = function () {
        if ($S("help", "display") === "block") {
            $S("help", "display", "none");
            if ($("loadFile")) {
                $("loadFile").focus();
            }
        } else {
            $S("help", "display", "block");
            $("closeHelp").focus();
        }
    };
    $("displayHelp").addEventListener('click', displayHelp);
    $("closeHelp").addEventListener('click', displayHelp);
    return displayHelp;
};

var drawImageHistogram = function (id, image) {
    // Histograms
    if (image.size(2) === 3) {
        var size = image.size(), nPixels = size[0] * size[1];
        var data = image.getData();
        var R = new Matrix([size[0], size[1]], data.subarray(0, nPixels)),
            G = new Matrix([size[0], size[1]], data.subarray(nPixels, 2 * nPixels)),
            B = new Matrix([size[0], size[1]], data.subarray(2 * nPixels, 3 * nPixels));
        var red_hist = R.imhist();
        var green_hist = G.imhist();
        var blue_hist = B.imhist();
        var grey_hist = image.rgb2gray().imhist();
        var M = Math.max(
            red_hist.max().getDataScalar(),
            green_hist.max().getDataScalar(),
            blue_hist.max().getDataScalar(),
            grey_hist.max().getDataScalar()
        );
        $("histogram").drawHistogram(red_hist.getData(), M, "", undefined, 'red');
        $("histogram").drawHistogram(green_hist.getData(), M, "", undefined, 'green', false);
        $("histogram").drawHistogram(blue_hist.getData(), M, "", undefined, 'blue', false);
        $("histogram").drawHistogram(grey_hist.getData(), M, "", undefined, 'grey', false);
    } else {
        var hist = image.imhist();
        $("histogram").drawHistogram(hist.getData(), hist.max().getData(), "", undefined, 'grey');
    }
};

var addOption = function (select, value, text) {
    'use strict';
    var option = document.createElement('option');
    option.setAttribute('value', value);
    option.innerHTML = text;
    select = ($(select) || select).appendChild(option);
    return option;
};

var createFieldset = function (title, properties) {
    "use strict";
    var fs = document.createElement("fieldset");
    var legend = document.createElement("legend");
    var properties = [
        "Rotation",
        {id: "rotation", range: [0, 1, 3]},
        "x1, x2",
        {id: "x1", range: [0, 1e-3, 1, 0]},
        {id: "x2", range: [0, 1e-3, 1, 1]},
        "y1, y2",
        {id: "y1", range: [0, 1e-3, 1, 0]},
        {id: "y2", range: [0, 1e-3, 1, 1]},
        "",
        {id: "applyCrop", button: "Apply"},
        {id: "resetCrop", button: "Reset"},
    ];
    var properties = [
        "Channels",
        {
            id: "channels_contrast",
            select: ["[]", "ALL", "[0]", "RED", "[1]", "GREEN","[2]", "BLUE"]
        },
        "Gamma",
        {id: "gamma", range: [0.2, 0.01, 4, 1]},
        "Brightness",
        {id: "brightness", range: [0, 0.01, 1, 0.5]},
        "Contrast",
        {id: "contrast", range: [0, 0.01, 1, 0.5]},
        "Equalization",
        {
            id: "histeq_contrast",
            select: ["no", "NO", "uniform", "UNIFORM"]
        },
        "",
        {id: "applyContrast", button: "Apply"},
        {id: "resetContrast", button: "Reset"},
    ];
};
<|MERGE_RESOLUTION|>--- conflicted
+++ resolved
@@ -110,27 +110,17 @@
         }
     }
 };
-<<<<<<< HEAD
+
 (function () {
+    'use strict';
     var readFile = function (file, callback) {
-        'use strict';
-=======
-
-(function () {
-    'use strict';
-    var readFile = function (file, callback) {
->>>>>>> 0ed5369f
         // Deal with arguments
         var type = (file.type || "bin").toLowerCase();
         // File handling functions
         var reader = new FileReader();
         reader.onload = function (evt) {
             callback = callback.bind(evt.target.result);
-<<<<<<< HEAD
-            callback(evt, type);
-=======
             callback(evt, type, file);
->>>>>>> 0ed5369f
         };
         switch (type) {
         case 'image/jpeg':
@@ -174,10 +164,7 @@
         $(id).addEventListener("change", read, false);
     };
 })();
-<<<<<<< HEAD
-=======
-
->>>>>>> 0ed5369f
+
 var limitImageSize = function (image, MAX_SIZE) {
     var maxSize = Math.max(image.size(0), image.size(1));
     if (maxSize > MAX_SIZE) {
