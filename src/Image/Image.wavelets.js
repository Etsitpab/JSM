--- conflicted
+++ resolved
@@ -753,7 +753,6 @@
         dim = dim || 0;
         return dwt(im, name, dim);
     };
-
     /** Compute the 1D inverse DWT (Discrete Wavelet Transform).
      *
      * __See also :__
@@ -1206,7 +1205,6 @@
         return maxlev;
     };
 
-<<<<<<< HEAD
     window.addEventListener("load", function () {
         var test1 = function () {
             filter1D = filter1DPer;
@@ -1310,7 +1308,4 @@
         };
         test2();
     }, false);
-
-=======
->>>>>>> 5de0708f
-})();
+})();