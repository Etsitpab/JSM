--- conflicted
+++ resolved
@@ -895,7 +895,6 @@
     
     window.addEventListener("load", function () {
 
-<<<<<<< HEAD
         var test = function () {
             var names = [
                 'haar',
@@ -916,24 +915,6 @@
                 for (var sz = 2; sz <= max; sz *= 2) {
                     var s = Matrix.rand(sz, sz);
                     s.display();
-=======
-        // padTest(false);
-        // padTest(true);
-
-        var test = function () {
-            var names = ['sym8'];
-            var modes = ["sym", "symw", "per", "zpd", "nn"];
-            var tests = {};
-            console.profile();
-            for (var m in modes) {
-                var mode = modes[m % modes.length];
-                var name = names[m % names.length];
-                Matrix.dwtmode(mode);
-                
-                for (var sz = 2; sz < 1025; sz *= 2) {
-                    var s = Matrix.rand(sz, sz, 3).cumsum(0).cumsum(1);
-                    
->>>>>>> 1ccdfc4e
                     Tools.tic();
                     var wt1 = dwt(s, name, 0);
                     var iwt = idwt(wt1, name, 0);
@@ -942,34 +923,21 @@
                     var iwt1 = idwt([wt2[0], wt2[1]], name, 1);
                     var iwt2 = idwt([wt2[2], wt2[3]], name, 1);
                     var iwt3 = idwt([iwt1, iwt2], name, 0);
-<<<<<<< HEAD
 
                     time = Tools.toc();
-=======
-                    var time = Tools.toc();
-                    
->>>>>>> 1ccdfc4e
                     var n1 = Matrix.minus(iwt1, wt1[0]).norm(),
                         n2 = Matrix.minus(iwt2, wt1[1]).norm(),
                         n3 = Matrix.minus(iwt, s).norm(),
                         n4 = Matrix.minus(iwt3, s).norm();
                     tests[sz] = {
-<<<<<<< HEAD
                         "n1": parseFloat(n1.toExponential(2)),
                         "n2": parseFloat(n2.toExponential(2)),
                         "n3": parseFloat(n3.toExponential(2)), 
                         "n4": parseFloat(n4.toExponential(2)) ,
-=======
-                        "n1": n1,
-                        "n2": n2,
-                        "n3": n3, 
-                        "n4": n4, 
->>>>>>> 1ccdfc4e
                         "status": (n1 + n2 + n3 + n4) / 4 < 1e8 ? "ok": "NOK",
                         "time": time
                     };
                 }
-<<<<<<< HEAD
                 time = Tools.toc();
                 console.table(tests, ["status", "time", "n1", "n2", "n3", "n4"]);
             }
@@ -994,41 +962,6 @@
             // padTest(true);
         };
 
-=======
-                console.log(mode, name);
-                console.table(tests, ["status", "time", "n1", "n2", "n3", "n4"]);
-            }
-            console.profileEnd();
-
-            Matrix.dwtmode("per");
-        };
-        var test2 = function () {
-            var name = 'bi97';
-            var mode = "sym";
-            var sz = 3;
-            Matrix.dwtmode(mode);
-            var s = Matrix.ones(sz, sz, 1).cumsum(0).cumsum(1);
-            s.display();
-            var wt1 = dwt(s, name, 0);
-            wt1[0].display("L");
-            wt1[1].display("H");
-            var iwt = idwt(wt1, name, 0);
-            iwt.display("iwt");
-            
-            var wt2 = dwt(wt1[0], name, 1).concat(dwt(wt1[1], name, 1));
-            var iwt1 = idwt([wt2[0], wt2[1]], name, 1);
-            var iwt2 = idwt([wt2[2], wt2[3]], name, 1);
-            var iwt3 = idwt([iwt1, iwt2], name, 0);
-            iwt3.display();
-            var time = Tools.toc();
-            
-            var n1 = Matrix.minus(iwt1, wt1[0]).norm(),
-                n2 = Matrix.minus(iwt2, wt1[1]).norm(),
-                n3 = Matrix.minus(iwt, s).norm(),
-                n4 = Matrix.minus(iwt3, s).norm();
-            Matrix.dwtmode("per");
-        };
->>>>>>> 1ccdfc4e
         var test3 = function () {
             var name = 'sym4';
             var im = Matrix.ones(3).cumsum(0).cumsum(1);
@@ -1049,13 +982,8 @@
             Matrix.dwtmode("per");
         };
 
-<<<<<<< HEAD
-=======
-        // var sel = getIndiceSymw(6, 10, 11);
-        // console.log(sel, sel.length);
->>>>>>> 1ccdfc4e
         // test();
         test2();
         // test3();
     }, false);
-})(Matrix, Matrix.prototype);
+})(Matrix, Matrix.prototype);