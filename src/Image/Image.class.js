--- conflicted
+++ resolved
@@ -810,12 +810,8 @@
             if (wx > this.getSize(1)) {
                 throw new Error("Matrix.fastBlur: sigma on x axis is too large.");
             }
-<<<<<<< HEAD
-            var imout = Matrix.zeros(this.getSize()), imcum = this.im2double();
-=======
             var imout = Matrix.zeros(this.getSize(), this.getDataType()), 
                 imcum = this.im2double();
->>>>>>> 9736febb
             for (var p = 0; p < k; p++) {
                 computeImageIntegral(imcum);
                 meanFilter(imcum, imout, wx, wy);
@@ -834,12 +830,6 @@
          *  y size of the box filter
          * @return {Matrix}
          */
-<<<<<<< HEAD
-        Matrix_prototype.boxFilter = function (wx, wy) {
-            wy = wy === undefined ? wx : wy;
-            var imout = Matrix.zeros(this.getSize()), imcum = this.im2double();
-            computeImageIntegral(imcum);
-=======
         Matrix_prototype.boxFilter = function (wx, wy, imcum) {
             wy = wy === undefined ? wx : wy;
             var imout = Matrix.zeros(this.getSize(), this.getDataType())
@@ -847,7 +837,6 @@
                 imcum = this.im2double();
                 computeImageIntegral(imcum);
             }
->>>>>>> 9736febb
             meanFilter(imcum, imout, wx, wy);
             return imout;
         };
