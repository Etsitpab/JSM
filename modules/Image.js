/*
 * This program is free software: you can redistribute it and/or modify
 * it under the terms of the GNU General Public License as published by
 * the Free Software Foundation, either version 3 of the License, or
 * (at your option) any later version.
 *
 * This program is distributed in the hope that it will be useful,
 * but WITHOUT ANY WARRANTY; without even the implied warranty of
 * MERCHANTABILITY or FITNESS FOR A PARTICULAR PURPOSE.  See the
 * GNU General Public License for more details.
 *
 * You should have received a copy of the GNU General Public License
 * along with this program.  If not, see <http://www.gnu.org/licenses/>.
 *
 * @author Baptiste Mazin     <baptiste.mazin@telecom-paristech.fr>
 * @author Guillaume Tartavel <guillaume.tartavel@telecom-paristech.fr>
 */

/** @class Matrix */

(function (Matrix, Matrix_prototype) {
    "use strict";

    // Check if nodejs or browser
    var isNode = (typeof module !== 'undefined' && module.exports) ? true : false;
    var fs, Canvas, newImage;
    if (isNode) {
        fs = require("fs");
        // Do not forget: export NODE_PATH=/usr/local/lib/node_modules
        Canvas = require("canvas");
        newImage = Canvas.Image;
    } else {
        newImage = Image;
    }

    var createCanvas = function (width, height) {
        var canvas;
        if (isNode) {
            canvas = new Canvas();
        } else {
            canvas = document.createElement("canvas");
        }
        canvas.width = width || 0;
        canvas.height = height || 0;
        return canvas;
    };

    //////////////////////////////////////////////////////////////////
    //                    IMAGES CONVERSION MODULE                  //
    //////////////////////////////////////////////////////////////////


    /** Image cast function.
     * @param {Object} image
     * @param {String} type
     * @return {Matrix}
     * @private
     */
    Matrix_prototype.convertImage = function (type) {
        var output = new Matrix(this.getSize(), type);
        var inputRange, outputRange;
        if (this.isfloat() || this.islogical()) {
            inputRange = [0, 1];
        } else if (this.isinteger()) {
            inputRange = [Matrix.intmin(this.type()), Matrix.intmax(this.type())];
        }
        var a = inputRange[0], b = 1 / (inputRange[1] - inputRange[0]);

        if (output.isfloat() || this.islogical()) {
            outputRange = [0, 1];
        } else if (output.isinteger()) {
            outputRange = [Matrix.intmin(output.type()), Matrix.intmax(output.type())];
        }
        var c = outputRange[0], d = b * (outputRange[1] - outputRange[0]);

        var id = this.getData(), od = new output.getData();
        var i, ie;
        for (i = 0, ie = id.length; i < ie; i++) {
            od[i] = (id[i] - a) * d - c;
        }
        return new Matrix(this.getSize(), od);
    };
    /** Cast image to `double` type
     *
     * @return {Matrix}
     *
     * @matlike
     */
    Matrix_prototype.im2double = function () {
        return this.convertImage('double');
    };
    /** Cast image to `single` type
     *
     * @return {Matrix}
     *
     * @matlike
     */
    Matrix_prototype.im2single = function () {
        return this.convertImage('single');
    };
    /** Cast image to uint8 type
     *
     * @return {Matrix}
     *
     * @matlike
     */
    Matrix_prototype.im2uint8 = function () {
        return this.convertImage('uint8');
    };
    /** Cast image to uint8c type
     *
     * @return {Matrix}
     *
     * @matlike
     */
    Matrix_prototype.im2uint8c = function () {
        return this.convertImage('uint8c');
    };
    /** Return the image in a array who can be displayed in
     * a `Canvas` element.
     *
     * @return {Uint8ClampedArray}
     */
    Matrix_prototype.getImageData = function () {
        // Input image range
        var range;
        if (this.isfloat()  || this.islogical()) {
            range = [0, 1];
        } else if (this.isinteger()) {
            range = [Matrix.intmin(this.type()), Matrix.intmax(this.type())];
        }
        var a = range[0], b = 255 / (range[1] - range[0]);

        // Ouptut iterator
        var width = this.getSize(1), height = this.getSize(0);
        var imageData = createCanvas().getContext('2d')
                .createImageData(width, height);
        var nx = height * width, nx0;
        var dI = this.getData(), dO = imageData.data;

        var xo, y, x0, x1, x2, x3, vTmp;
        switch (this.getSize(2)) {
        case 1:
            for (y = 0, xo = 0; y < height; y++) {
                for (x0 = y, nx0 = y + nx; x0 < nx0; x0 += height) {
                    vTmp = (dI[x0] - a) * b;
                    dO[xo++] = vTmp;
                    dO[xo++] = vTmp;
                    dO[xo++] = vTmp;
                    dO[xo++] = 255;
                }
            }
            break;
        case 2:
            for (y = 0, xo = 0; y < height; y++) {
                for (x0 = y, x1 = y + nx, nx0 = y + nx; x0 < nx0; x0 += height, x1 += height) {
                    vTmp = (dI[x0] - a) * b;
                    dO[xo++] = vTmp;
                    dO[xo++] = vTmp;
                    dO[xo++] = vTmp;
                    dO[xo++] = (dI[x1] - a) * b;
                }
            }
            break;
        case 3:
            for (y = 0, xo = 0; y < height; y++) {
                for (x0 = y, x1 = y + nx, x2 = y + 2 * nx, nx0 = x1; x0 < nx0; x0 += height, x1 += height, x2 += height) {
                    dO[xo++] = (dI[x0] - a) * b;
                    dO[xo++] = (dI[x1] - a) * b;
                    dO[xo++] = (dI[x2] - a) * b;
                    dO[xo++] = 255;
                }
            }
            break;
        case 4:
            for (y = 0, xo = 0; y < height; y++) {
                for (x0 = y, x1 = x0 + nx, x2 = x1 + nx, x3 = x2 + nx, nx0 = x1; x0 < nx0; x0 += height, x1 += height, x2 += height, x3 += height) {
                    dO[xo++] = (dI[x0] - a) * b;
                    dO[xo++] = (dI[x1] - a) * b;
                    dO[xo++] = (dI[x2] - a) * b;
                    dO[xo++] = (dI[x3] - a) * b;
                }
            }
            break;
        }
        return imageData;
    };
    /** Transform a Matrix into an `Image` element.
     *
     * @param {Function} callback
     *  Function to call when the conversion is done.
     */
    Matrix_prototype.toImage = function (callback) {
        if (isNode) {
            throw new Error("Matrix.toImage: Canvas doesn't exist.");
        }
        var canvas = createCanvas(this.getSize(1), this.getSize(0));
        var id = this.getImageData();
        canvas.getContext('2d').putImageData(id, 0, 0);
        var im = new Image();
        im.src = canvas.toDataURL();
        im.onload = callback;
        return im;
    };

    if (isNode) {
        /** Allow to save an image on the Disk.
         * File extension must be be either a png or jpg valid extension.
         *
         * __FOR NODEJS USE ONLY, THIS FUNCTION IS NOT AVAILABLE IN A BROWSER.__
         *
         * @param {String} name
         *  Name of the file
         * @param {Function} callback
         *  Function to call when the conversion is done.
         * @matlike
         */
        Matrix.prototype.imwrite = function (name, callback) {
            var canvas = createCanvas(this.getSize(1), this.getSize(0));
            canvas.getContext('2d').putImageData(this.getImageData(), 0, 0);

            var out = fs.createWriteStream(name), stream;
            if ((/\.(png)$/i).test(name.toLowerCase())) {
                stream = canvas.pngStream();
            } else if ((/\.(jpeg|jpg)$/i).test(name.toLowerCase())) {
                stream = canvas.jpegStream();
            } else {
                throw new Error("Matrix.imwrite: invalid file extension.");
            }
            stream.on('data', function (chunk) {
                out.write(chunk);
            });
            if (callback) {
                stream.on('end', callback.bind(this));
            }
        };
    }


    //////////////////////////////////////////////////////////////////
    //                        FILTERING MODULE                      //
    //////////////////////////////////////////////////////////////////


    /** Return some kernels.
     *
     * __Also see:__
     * {@link Matrix#imfilter}
     *
     * @param {String} type
     *  Can be 'average', 'disk', 'gaussian', 'log', 'unsharp', 'prewitt'
     *  or'sobel'.
     *
     * @param {String} parameter1
     *
     * @param {String} parameter2
     *
     * @return {Matrix}
     *
     * @todo
     *  Not every filter works add documentation on filter parameters.
     *  Meanwhile, have a look to the matlab documentation.
     */
    Matrix.fspecial = function (type, p1, p2) {
        var a, xsize, ysize, sigma;
        var data, n1, n2, _j, ij, e_j, eij, sum;
        var tmp, i, ei;
        var gaussian = function (n1, n2) {
            return Math.exp(-(n1 * n1 + n2 * n2) / (2 * sigma * sigma));
        };
        // var log = function (n1, n2) {
        //     return (n1 * n1 + n2 * n2 - 2 * sigma * sigma) * gaussian(n1, n2) / (2 * Math.PI * Math.pow(sigma, 6));
        // };
        switch (type.toLowerCase()) {
        case 'average':
            if (Tools.isArrayLike(p1)) {
                ysize = p1[0];
                xsize = p1[1];
            } else {
                ysize = (p1 === undefined) ? 3 : p1;
                xsize = ysize;
            }
            return Matrix.ones([ysize, xsize])['./'](ysize * xsize);
        case 'disk':
            break;
        case 'gaussian':
            if (Tools.isArrayLike(p1)) {
                ysize = p1[0];
                xsize = p1[1];
            } else {
                ysize = (p1 === undefined) ? 3 : p1;
                xsize = ysize;
            }
            sigma = (p2 === undefined) ? 0.5 : p2;
            data = [];
            sum = 0;
            for (_j = 0, n1 = -(xsize - 1) / 2, e_j = xsize * ysize; _j < e_j; _j += ysize, n1++) {
                for (ij = _j, eij = _j + ysize, n2 = -(ysize - 1) / 2; ij < eij; ij++, n2++) {
                    tmp = gaussian(n1, n2);
                    data[ij] = tmp;
                    sum += tmp;
                }
            }
            for (i = 0, ei = data.length; i < ei; i++) {
                data[i] /= sum;
            }

            return new Matrix([ysize, xsize], data);
        case 'laplacian':
            a = (p1 === undefined) ? 0.2 : p1;
            return new Matrix([3, 3], [a / 4, (1 - a) / 4, a / 4, (1 - a) / 4, -1, (1 - a) / 4, a / 4, (1 - a) / 4, a / 4])['.*'](4 / (a + 1));
        case 'log':
            if (Tools.isArrayLike(p1)) {
                ysize = p1[0];
                xsize = p1[1];
            } else {
                ysize = (p1 === undefined) ? 3 : p1;
                xsize = ysize;
            }
            sigma = (p2 === undefined) ? 0.5 : p2;
            data = [];
            sum = 0;
            for (_j = 0, n1 = -(xsize - 1) / 2, e_j = xsize * ysize; _j < e_j; _j += ysize, n1++) {
                for (ij = _j, eij = _j + ysize, n2 = -(ysize - 1) / 2; ij < eij; ij++, n2++) {
                    tmp = gaussian(n1, n2);
                    data[ij] = (n1 * n1 + n2 * n2 - 2 * sigma * sigma) * tmp / Math.pow(sigma, 4);
                    sum += tmp;
                }
            }
            for (i = 0, ei = data.length; i < ei; i++) {
                data[i] /= sum;
            }
            sum = 0;
            for (i = 0, ei = data.length; i < ei; i++) {
                sum += data[i];
            }
            sum /= xsize * ysize;
            for (i = 0, ei = data.length; i < ei; i++) {
                data[i] -= sum;
            }
            return new Matrix([ysize, xsize], data);
        case 'unsharp':
            a = (p1 === undefined) ? 0.2 : p1;
            return new Matrix([3, 3], [-a, a - 1, -a, a - 1, a + 5, a - 1, -a, a - 1, -a])['.*'](1 / (a + 1));
        case 'prewitt':
            return new Matrix([3, 3], [1, 0, -1, 1, 0, -1, 1, 0, -1]);
        case 'sobel':
            return new Matrix([3, 3], [1, 0, -1, 2, 0, -2, 1, 0, -1]);
        default:
            return;
        }
    };

    Matrix_prototype.filter1d = function (kernel, origin) {

        // 1. ARGUMENTS
        var errMsg = this.constructor.name + '.filter1d: ';

        // origin
        if (origin === undefined) {
            origin = 'C';
        }

        if (!kernel.isvector()) {
            throw new Error("Matrix.filter1d: Kernel must be a vector");
        }
        var K = kernel.getLength(), kd = kernel.getData();
        if (typeof origin === 'string') {
            switch (origin.toUpperCase()) {
            case 'C':
            case 'CL':
                origin = Math.floor((K - 1) / 2);
                break;
            case 'CR':
                origin = Math.ceil((K - 1) / 2);
                break;
            case 'L':
                origin = 0;
                break;
            case 'R':
                origin = K - 1;
                break;
            default:
                throw new Error(errMsg + "unknown origin position '" + origin + "'");
            }
        } else if (typeof origin  === 'number') {
            if (origin < 0) {
                origin += K;
            }
            if (origin < 0 || origin >= K) {
                throw new Error(errMsg + "origin value must satisfy : |origin| < kernel.length");
            }
        }

        // 2. Filtering
        var output = new Matrix(this.getSize(), this.getDataType());
        var id = this.getData(), od = output.getData();

        // Iterator to scan the view
        var view = output.getView();
        var dc = view.getStep(2), lc = view.getEnd(2);
        var dx = view.getStep(1), lx = view.getEnd(1);
        var ly = view.getEnd(0);

        if (origin >= ly / 2) {
            throw new Error('Matrix.filter1d: Kernel is too large.');
        }

        var sum, stop = ly - origin;
        var c, x, nx, y, ny, j, k;
        for (c = 0; c !== lc; c += dc) {
            for (x = c, nx = c + lx; x !== nx; x += dx) {
                for (y = x, ny = x + origin; y < ny; y++) {
                    // This loop code the symmetry
                    for (sum = 0, k = 0, j = 2 * x + origin - y; j > x; k++, j--) {
                        sum += kd[k] * id[j];
                    }
                    for (j = x; k < K; k++, j++) {
                        sum += kd[k] * id[j];
                    }
                    od[y] = sum;
                }
                for (y = x + origin, ny = x + stop; y < ny; y++) {
                    for (sum = 0, k = 0, j = y - origin; k < K; k++, j++) {
                        sum += kd[k] * id[j];
                    }
                    od[y] = sum;
                }
                for (y = x + stop, ny = x + ly; y < ny; y++) {
                    for (sum = 0, k = 0, j = y - origin; j < ny; k++, j++) {
                        sum += kd[k] * id[j];
                    }
                    // This loop code the symmetry
                    for (j = ny - 2; k < K; k++, j--) {
                        sum += kd[k] * id[j];
                    }
                    od[y] = sum;
                }
            }
        }

        // Return the result
        return output;
    };
    /** Apply different filters on rows and columns.
     *
     * @param {Matrix} filterX
     *
     * @param {Matrix} [filterY=filterX]
     *
     * @return {Matrix}
     */
    Matrix_prototype.separableFilter = function (hKernel, vKernel) {
        if (vKernel === undefined) {
            vKernel = hKernel;
        }
        return this
            .filter1d(hKernel).permute([1, 0, 2])
            .filter1d(vKernel).permute([1, 0, 2]);
    };
    /** 2D gaussian blur.
     *
     * __Also see:__
     * {@link Matrix#fastBlur}.
     *
     * @param {Number} sigmaX
     *
     * @param {Number} [sigmaY=sigmaX]
     *
     * @param {Integer} [precision=3]
     *  High number increases the computational time as well as the
     *  quality of the filtering.
     *
     * @return {Matrix}
     */
    Matrix_prototype.gaussian = function (sigmaX, sigmaY, precision) {
        precision = precision || 3;
        var kernelX = Kernel.gaussian(sigmaX, 0, precision);
        var kernelY;
        if (typeof sigmaY === "number") {
            kernelY = Kernel.gaussian(sigmaY, 0, precision);
        } else {
            kernelY = kernelX;
        }
        return this.separableFilter(kernelX, kernelY);
    };
    /** Compute image derivative using a gaussian kernel.
     * Gaussian kernel is computed with 'kernel.gaussian (sigma, 3)'
     * which ensures a good accuracy but takes time.
     *
     * @param {Number} sigma
     *  Derivative order (0, 1) for the X kernel.
     *
     * @returns {Object}
     *  Out image derivatives (Object.{x, y, norm, phase}).
     *
     *     // Compute the gradient
     *     var gradient = im.gaussianGradient(1);
     */
    Matrix_prototype.gaussianGradient = function (sigma) {
        if (!sigma) {
            sigma = 2;
        }
        var kernel1 = Kernel.gaussian(sigma, 1, 3);
        var kernel2 = Kernel.gaussian(sigma, 0, 3);

        var x = this.separableFilter(kernel2, kernel1);
        var y = this.separableFilter(kernel1, kernel2);

        var IPI2 = 0.5 / Math.PI;

        var n = Matrix.zeros(this.getSize()), p = Matrix.zeros(this.getSize());
        var xData = x.getData(), yData = y.getData();
        var nData = n.getData(), pData = p.getData();

        var i, ie;
        for (i = 0, ie = xData.length; i < ie; i++) {
            var a = xData[i], b = yData[i];
            nData[i] = Math.sqrt(a * a + b * b);
            var ph = Math.atan2(b, a) * IPI2;
            pData[i] = ph < 0 ? ph + 1 : ph;
        }

        return {x: x, y: y, norm: n, phase: p};
    };
    /** Compute various differential operators on an image
     * with discret schemes.
     *
     * @param {Boolean} gradx
     *
     * @param {Boolean} grady
     *
     * @param {Boolean} norm
     *
     * @param {Boolean} phase
     *
     * @param {Boolean} laplacian
     *
     * @return {Object}
     *  Return an object with the requested properties.
     *
     * @author
     *  This function was imported from the [Megawave library][1].
     *  And then adapted to work with the Matrix class.
     *  [1]: http://megawave.cmla.ens-cachan.fr/
     */
    Matrix_prototype.gradient = function (gradx, grady, norm, phase, laplacian) {

        var IRAC2   = 0.70710678, RAC8P4  = 6.8284271, IRAC8 = 0.35355339;
        var IRAC2P2 = 0.29289322, IRAC8P4 = 1 / RAC8P4, IPI2 =  0.5 / Math.PI;

        var gradient = {}, xData, yData, nData, pData, lData;
        var size = this.getSize();
        var type = this.getDataType();
        if (gradx) {
            gradient.x = new Matrix(size, type);
            xData = gradient.x.getData();
        }
        if (grady) {
            gradient.y = new Matrix(size, type);
            yData = gradient.y.getData();
        }
        if (norm) {
            gradient.norm = new Matrix(size, type);
            nData = gradient.norm.getData();
        }
        if (phase) {
            gradient.phase = new Matrix(size, type);
            pData = gradient.phase.getData();
        }
        if (laplacian) {
            gradient.laplacian = new Matrix(size, type);
            lData = gradient.laplacian.getData();
        }

        var id = this.getData();

        // Iterator to scan the view
        var view = this.getView();
        var dc = view.getStep(2), lc = view.getEnd(2);
        var dx = view.getStep(1), lx = view.getEnd(1);
        var ly = view.getEnd(0);

        var c, x, nx, y, ny, y0, y1;
        for (c = 0; c !== lc; c += dc) {
            for (x = c + dx, nx = c + lx - dx; x !== nx; x += dx) {
                for (y0 = x - dx, y = x, y1 = x + dx, ny = x + ly - 2; y < ny; y) {
                    var a00 = id[y0], a01 = id[++y0], a02 = id[y0 + 1];
                    var a10 = id[y],  a11 = id[++y],  a12 = id[y  + 1];
                    var a20 = id[y1], a21 = id[++y1], a22 = id[y1 + 1];

                    var c1 = a22 - a00, d1 = a02 - a20;
                    var ax = IRAC2P2 * (a21 - a01 + IRAC8 * (c1 - d1));
                    var ay = IRAC2P2 * (a10 - a12 - IRAC8 * (c1 + d1));

                    if (gradx) {
                        xData[y] = ax;
                    }
                    if (grady) {
                        yData[y] = ay;
                    }
                    if (norm) {
                        nData[y] = Math.sqrt(ax * ax + ay * ay);
                    }
                    if (phase) {
                        var ap = Math.atan2(-ay, ax) * IPI2;
                        pData[y] = (ap < 0) ? (ap + 1) : ap;
                    }
                    if (laplacian) {
                        lData[y] =
                            (IRAC2 * (a00 + a02 + a20 + a22) + (a10 + a01 + a21 + a12)) *
                            IRAC8P4 - a11;
                    }
                }
            }
        }

        return gradient;
    };

    /** Performs an 1D convolution between two vectors.
     *
     * @param {Function} vect
     *
     * @param {String} shape
     *  Can be "full", "same" or "valid".
     *
     * @return {Matrix}
     * @fixme This function must not be in image processing group.
     */
    Matrix_prototype.conv = function (vect, shape) {
        if (!this.isvector() || !vect.isvector()) {
            throw new Error("Matrix.conv: Input must be vector.");
        }

        var id1 = this.getData(), n1 = id1.length;
        var id2 = vect.getData(), n2 = id2.length;

        if (n1 < n2) {
            return vect.conv(this, shape);
        }
        var Type = Tools.checkType(this.getDataType());
        var od = new Type(n1 + n2 - 1), no = od.length;

        var j0, j, nj, i, x, nx, sum;

        // Initial zero padding
        for (x = 0, nx = n2 - 1; x < nx; x++) {
            for (sum = 0, j = 0, nj = x + 1, i = x; j < nj; j++, i--) {
                sum += id1[j] * id2[i];
            }
            od[x] = sum;
        }
        // Central part
        for (x = n2 - 1, j0 = 0, nx = n1; x < nx; x++, j0++) {
            for (sum = 0, j = j0, nj = x + 1, i = n2 - 1; j < nj; j++, i--) {
                sum += id1[j] * id2[i];
            }
            od[x] = sum;
        }
        // Final zero padding
        for (x = n1, j0 = n1 - n2 + 1; x < no; x++, j0++) {
            for (sum = 0, j = j0, i = n2 - 1; j < n1; j++, i--) {
                sum += id1[j] * id2[i];
            }
            od[x] = sum;
        }

        switch (shape) {
        case undefined:
        case 'full':
            return new Matrix(no, od);
        case 'same':
            var orig = Math.ceil(n2 / 2);
            return new Matrix(n1, od.subarray(orig, orig + n1));
        case 'valid':
            return new Matrix(n1 - n2 + 1, od.subarray(n2 - 1, n1));
        default:
            throw new Error("Matrix.conv: Invalid shape parameter.");
        }
    };
    
    var computeImageIntegral = function(im) {
        var view = im.getView(), d = im.getData();
        var dc = view.getStep(2), lc = view.getEnd(2);
        var dx = view.getStep(1), lx = view.getEnd(1), nx;
        var ly = view.getEnd(0), ny;
        var c, y, x;
        for (c = 0; c < lc; c += dc) {
            for (y = c + 1, ny = c + ly; y < ny; y++) {
                d[y] += d[y - 1];
            }
            for (x = c + dx, nx = c + lx; x < nx; x += dx) {
                var sum = d[x];
                d[x] += d[x - dx];
                for (y = x + 1, ny = x + ly; y < ny; y++) {
                    sum += d[y];     
                    d[y] = d[y - dx] + sum;
                }
            }
        }
    };
    /** Gaussian bluring based on box filtering. 
     * It computes a fast approximation of gaussian blur 
     * in constant time.
     *
     * @param {Number} sigmaX
     *  Standard deviation of the gausian.
     * @param {Number} [sigmaY=sigmaX]
     * @param {Number} [k=2]
     *  Number of times than the image is boxfiltered.
     * @return {Matrix}
     */
    Matrix_prototype.fastBlur = function (sx, sy, k) {
        k = k || 3;
        sy = sy || sx;
        var wx = Math.round(Math.sqrt(12 / k * sx * sx + 1) / 2) * 2 + 1;
        var wy = Math.round(Math.sqrt(12 / k * sy * sy + 1) / 2) * 2 + 1;
        var imout = Matrix.zeros(this.getSize());
        // Iterator to scan the view
        var view = this.getView();
        var dc = view.getStep(2), lc = view.getEnd(2);
        var dx = view.getStep(1), lx = view.getEnd(1);
        var ly = view.getEnd(0);

        sy = (wy / 2) | 0;
        sx = ((wx / 2) | 0) * dx;
        var sx2 = ((wx / 2) | 0);

	var nx, ny, c, x, y, y_, yx;
        var cst, csty, cste;

        var imcum = this.im2double();
        for (var p = 0; p < k; p++) {

            computeImageIntegral(imcum);

            var din = imcum.getData(), dout = imout.getData();
            var e = (sx + sy + dx + 1), f = sx + sy, g = -(sx + dx) + sy, h = sx - sy - 1;
            var dinf = din.subarray(f), dinh = din.subarray(h);

            for (c = 0; c < lc; c += dc) {            

                // First rows
                for (y_ = c, y = 0, ny = c + sy + 1; y_ < ny; y_++, y++) {
                    csty = (y + sy + 1);
                    // First columns
                    for (yx = y_, x = 0, nx = y_ + sx + dx; yx < nx; yx += dx, x++) {
                        dout[yx] = dinf[yx] / ((x + sx2 + 1) * csty);
                    }
                    cst = 1 / (wx * csty);
                    // Central columns
                    for (yx = y_ + sx + dx, nx = y_ + lx - sx; yx < nx; yx += dx) {
                        dout[yx] = (dinf[yx] - din[yx + g]) * cst;
                    }
                    cste = din[y_ + lx - dx + sy];
                    // Last columns
                    for (yx = y_ + lx - sx, nx = y_ + lx; yx < nx; yx += dx) {
                        dout[yx] =  cste - din[yx + g];
                        dout[yx] /= ((sx + nx - yx) / dx) * csty;
                    }
                }
                
                // First columns
                for (x = c, nx = c + sx + dx; x < nx; x += dx) {
                    // Central part
                    cst = 1 / (((x - c + sx) / dx + 1) * wy);
                    for (y = x + sy + 1, ny = x + ly - sy; y < ny; y++) {
                        dout[y] = dinf[y] - dinh[y];
                        dout[y] *= cst;
                    }
                }
                // Central part
                cst = 1 / (wx * wy);
                for (x = c + sx + dx, nx = c + lx - sx; x < nx; x += dx) {
                    // Central part
                    for (y = x + sy + 1, ny = x + ly - sy; y < ny; y++) {
                        dout[y] = (din[y - e] + dinf[y] - din[y + g] - dinh[y]) * cst;
                    }
                }
                // Last columns
                for (x = c + lx - sx, nx = c + lx; x < nx; x += dx) {
                    // Central part
                    cst = 1 / (((c + lx - x + sx) / dx) * wy);
                    for (y = x + sy + 1, ny = x + ly - sy; y < ny; y++) {
                        dout[y] = din[y - e] + din[c + lx - dx + y - x + sy] - din[c + lx - dx + y - x - sy - 1] - din[y + g];
                        dout[y] *= cst;
                    }
                }
                
                // last rows
                for (y = c + ly - sy, ny = c + ly; y < ny; y++) {
                    // First columns
                    for (x = y, nx = y + sx + dx; x < nx; x += dx) {
                        dout[x] = din[x - y + c + ly - 1 + sx] - dinh[x];
                        dout[x] /= ((x - y + sx) / dx + 1) * (sy + (ly - (y - c)));
                    }
                    cst = 1 / (wx * (sy + (ly - (y - c))));
                    // Central columns
                    for (x = y + sx + dx, nx = y + lx - sx; x < nx; x += dx) {
                        dout[x] = din[x - y + c + ly - 1 + sx] - din[x - y + c + ly - 1 - sx - dx] + din[x - e] - dinh[x];
                        dout[x] *= cst;
                    }
                    // Last columns
                    for (x = y + lx - sx, nx = y + lx; x < nx; x += dx) {
                        dout[x] = din[c + lx - dx + ly - 1] + din[x - e] - din[c + x - y + ly - 1 - sx - dx] - din[c + lx - dx + y - c - sy - 1];
                        dout[x] /= ((lx - (x - y) + sx) / dx) * (sy + (ly - (y - c)));
                    }
                }
            }
            var tmp = imout;
            imout = imcum;
            imcum = tmp;
        }
        return tmp;
    };

    
    //////////////////////////////////////////////////////////////////
    //                          KERNEL TOOLS                        //
    //////////////////////////////////////////////////////////////////


    /** Holds kernels generation for filtering.
     * @private
     */
    var Kernel = {};
    /** Normalize a kernel.
     * Normalization such that its L1 norm is 1.
     *
     * @param {Array} kernel
     *  The kernel.
     *
     * @return {Array}
     *  The same array, but normalized.
     */
    Kernel.normalize = function (kernel) {
        var i;
        var N = kernel.length;

        // L1 norm of the kernel
        var sum = 0;
        for (i = 0; i < N; i++) {
            sum += Math.abs(kernel[i]);
        }

        // Normalize
        if (sum !== 0) {
            for (i = 0; i < N; i++) {
                kernel[i] /= sum;
            }
        }

        // Return it
        return kernel;
    };
    /** Compute a gaussian kernel and its derivatives.
     *
     * @param {Number} sigma
     *   Standard deviation of kernel
     *
     * @param {Integer} [order=0]
     *   Derivative order: 0, 1 or 2
     *
     * @param {Number} [precision=3.0]
     *   Precision of the kernel
     *
     * @return {Float32Array}
     *   The gaussian Kernel
     */
    Kernel.gaussian = function (sigma, order, precision) {
        var i, x;

        // Kernel parameters
        if (precision === undefined) {
            precision = 3;
        }
        if (order === undefined) {
            order = 0;
        }

        var size = 1 + 2 * Math.ceil(sigma * Math.sqrt(precision * 2 * Math.log(10)));
        var kerOut = new Matrix.dataType(size);
        var shift = (size - 1) / 2;
        var sum = 0, abs = Math.abs;
        for (i = 0; i < (size + 1) / 2; i++) {
            x = i - shift;
            var tmp = 1 / (Math.sqrt(2 * Math.PI) * sigma);
            tmp *= Math.exp(-(x * x) / (2 * sigma * sigma));
            kerOut[i] = kerOut[size - 1 - i] = tmp;
        }

        // Generate the kernel
        switch (order) {

        case 0:
            for (i = 0, sum = 0; i < kerOut.length; i++) {
                sum += abs(kerOut[i]);
            }
            break;

        case 1:
            for (i = 0, sum = 0; i < kerOut.length; i++) {
                x = i - shift;
                kerOut[i] *= -x / Math.pow(sigma, 2);
                sum += abs(x * kerOut[i]);
            }
            break;

        case 2:
            for (i = 0, sum = 0; i < kerOut.length; i++) {
                x = i - shift;
                kerOut[i] *= (x * x / Math.pow(sigma, 4) - 1 / Math.pow(sigma, 2));
                sum += abs(kerOut[i]);
            }
            sum /= kerOut.length;
            for (i = 0; i < kerOut.length; i++) {
                kerOut[i] -= abs(sum);
            }
            for (i = 0, sum = 0; i < kerOut.length; i++) {
                x = i - shift;
                sum += abs(0.5 * x * x * kerOut[i]);
            }
            break;

        default:
            throw new Error('Kernel.gaussian: Derive order can be 0,1 or 2 but not ' + order);
        }

        if (sum !== 0) {
            for (i = 0; i < kerOut.length; i++) {
                kerOut[i] /= sum;
            }
        }

        return new Matrix(kerOut.length, kerOut);
    };


    //////////////////////////////////////////////////////////////////
    //                     MISCELLANEOUS FUNCTIONS                  //
    //////////////////////////////////////////////////////////////////


    /** @class Matrix */

    /** Display an image into an HTML5 canvas element.
     *
     * __Also see:__
     *  {@link Matrix#imagesc},
     *  {@link Matrix#imread}.
     *
     * @param {String|HTMLCanvasElement} canvas
     *  Can be either a canvas `id` or a canvas object.
     *
     * @param {Number|String} [scale=1]
     *  Can be a number providing the magnification factor or `fit`
     *  specifying that the image will fit the canvas dimension.
     *
     * @chainable
     * @matlike
     */
    Matrix_prototype.imshow = function (canvas, scale) {
        if (isNode) {
            console.warn("Matrix.imshow: function not available in nodejs.");
            return;
        }

        var errMsg = this.constructor.name + '.imshow: ';
        var width = this.getSize(1);
        var height = this.getSize(0);

        // Optional parameters
        if (typeof canvas === 'string' && document.getElementById(canvas)) {
            canvas = document.getElementById(canvas);
        }
        var w;
        if (canvas === undefined || canvas === null) {
            canvas = document.createElement("canvas");
            w = window.open("", "", "width=" + width, "height=" + height);
            w.document.body.appendChild(canvas);
        }

        if (!(canvas instanceof HTMLCanvasElement)) {
            throw new Error(errMsg + 'Invalid canvas.');
        }

        var imageData = this.getImageData();
        if (scale === undefined || scale === 1) {
            canvas.width = width;
            canvas.height = height;
            canvas.getContext('2d').putImageData(imageData, 0, 0);
        } else {
            if (scale === 'fit') {
                // Compute the scale
                var hScale = canvas.width / width;
                var vScale = canvas.height / height;
                scale = Math.min(hScale, vScale);
                scale = scale > 1 ? 1 : scale;
            } else if (typeof scale !== 'number') {
                throw new Error(errMsg + 'scale must be a number or \'fit\'');
            }
            canvas.width = Math.round(width * scale);
            canvas.height = Math.round(height * scale);

            var canvasTmp = document.createElement('canvas');
            canvasTmp.width = width;
            canvasTmp.height = height;
            var ctxTmp = canvasTmp.getContext('2d');
            ctxTmp.putImageData(imageData, 0, 0);
            canvas.getContext('2d')
                .drawImage(canvasTmp,
                           0, 0, width, height,
                           0, 0, canvas.width, canvas.height);
        }

        return w || this;
    };
    /** Display a Matrix into an HTML5 canvas element in a popup
     * and open the the print menu.
     *
     * __Also see:__
     *  {@link Matrix#imshow}.
     *
     * @chainable
     */
    Matrix_prototype.print = function () {
        var w = this.imshow();
        w.print();
        w.close();
        return this;
    };
    /** Display a Matrix into an HTML5 canvas element by streching
     * the values in order to fit the display range.
     *
     * __Also see:__
     *  {@link Matrix#imshow}.
     *
     * @param {String|HTMLCanvasElement} canvas
     *  Can be either a canvas `id` or a canvas object.
     *
     * @param {Number|String} [scale=1]
     *  Can be a number providing the magnification factor or `fit`
     *  specifying that the image will fit the canvas dimension.
     *
     * @chainable
     * @matlike
     */
    Matrix_prototype.imagesc = function (canvas, scale) {
        var min = this.min().getDataScalar(), max = this.max().getDataScalar();
        if (min - max === 0) {
            return this['-'](min).imshow(canvas, scale);
        }
        return this['-'](min)['./'](max - min).imshow(canvas, scale);
    };
    /** Apply an affine transformation to an Image.
     * __Only works with `Uint8` images.__
     *
     * @param {Matrix} transform
     *  3x3 Matrix.
     *
     * @return {Matrix}
     */
    Matrix_prototype.imtransform = function (transform) {

        transform = Matrix.toMatrix(transform);

        var h = this.getSize(0), w = this.getSize(1);
        var c1 = createCanvas(w, h), ctx1 = c1.getContext("2d");
        var c2 = createCanvas(), ctx2 = c2.getContext("2d");

        var p = Matrix.toMatrix([0, 0, 1, w, 0, 1, w, h, 1, 0, h, 1]).reshape([3, 4]);
        var pp = transform.mtimes(p).transpose();
        var max = pp.max(0).getData(), min = pp.min(0).getData();
        var imageData = this.getImageData();
        ctx1.putImageData(imageData, 0, 0);

        var d = transform.getData();
        c2.width = max[0] - min[0];
        c2.height = max[1] - min[1];
        ctx2.translate(-min[0], -min[1]);
        ctx2.transform(d[0], d[1], d[3], d[4], d[6], d[7]);
        ctx2.drawImage(c1, 0, 0);
        return Matrix.imread(c2).convertImage(this.type());
    };
    /** Compute the histogram of an grey-level image.
     *
     * @param {Matrix} bins
     * number of bins used for the histogram.
     *
     * @return {Matrix}
     */
    Matrix_prototype.imhist = function (bins) {

        if (!this.ismatrix()) {
            throw new Error("Matrix.imhist: This function only works on grey-level images.");
        }

        bins = bins || 256;
        var data = this.getData();
        var hist = Matrix.zeros(bins, 1), hd = hist.getData();

        var M;
        if (this.isinteger()) {
            M = Matrix.intmax(this.type());
        } else if (this.islogical()) {
            M = 1;
            bins = 2;
        } else if (this.isfloat()) {
            M = 1;
        } else {
            throw new Error("Matrix.imhist: unknow data type.");
        }
        var i, ie, cst = 1 / M * bins;
        for (i = 0, ie = data.length; i < ie; i++) {
            hd[data[i] * cst | 0]++;
        }
        return hist;
    };
    
    (function () {
        var computeCDF = function (src, n) {
            var srcLength = src.length;

            // Compute histogram and histogram sum:
            var hist = new Float32Array(n);
            var i, floor = Math.floor;
            for (i = 0; i < srcLength; ++i) {
                var bin = floor(src[i] * n);
                bin = bin >= n ? n - 1 : bin;
                ++hist[bin];
            }
            var norm = 1 / srcLength;
            // Compute integral histogram:
            for (i = 1; i < n; ++i) {
                hist[i] += hist[i - 1];
                hist[i - 1] *= norm;
            }
            hist[i - 1] *= norm;
            return hist;
        };

        /** Perform an histogram equalisation.
         * __Until now it only works with Uint8 images.__
         *
         * @param {Matrix} bins
         * number of bins used for the histogram.
         *
         * @return {Matrix}
         */
        Matrix_prototype.histeq = function (n) {
            var im = this.im2double();
            var src = im;
            if (this.getSize(2) > 1) {
                src = im.applycform("RGB to HSL").get([], [], 2);
            } 
            src = src.getData();
            var hist = computeCDF(src, n);

            // Equalize image:
            var floor = Math.floor;
            for (var i = 0; i < src.length; ++i) {
                src[i] = hist[floor(src[i] * (n - 1))];
            }
            var lumOut = new Matrix([im.size(0), im.size(1)], src);
            im.set([], [], 2, lumOut);
            if (this.getSize(2) > 1) {
                im.applycform("HSL to RGB");
            }
            return im;
        };
    })();

    /** Transform a RGB image to a gray level image.
     *
     * @chainable
     * @matlike
     */
    Matrix_prototype.rgb2gray = function () {
        if (this.ndims() !== 3 || this.getSize(2) < 3) {
            throw new Error('Matrix.rgb2gray: Matrix must be an ' +
                            'image with RGB components.');
        }

        // Scaning the from the second dimension (dim = 1)
        var sizeOut = this.getSize();
        sizeOut[2] -= 2;
        var imOut = new Matrix(sizeOut, this.getDataType());
        var id = this.getData(), od = imOut.getData();

        // Iterator to scan the view
        var view = this.getView();
        var ly = view.getEnd(0), ny;
        var dx = view.getStep(1), lx = view.getEnd(1), nx;
        var dc = view.getStep(2);

        var x, y0, y1, y2;
        for (x = 0, nx = lx; x !== nx; x += dx) {
            y0 = x;
            y1 = x + dc;
            y2 = x + 2 * dc;
            for (ny = x + ly; y0 < ny; y0++, y1++, y2++) {
                od[y0] = 0.3 * id[y0] + 0.59 * id[y1] + 0.11 * id[y2];
            }
        }

        // Copy alpha channel
        if (this.getSize(2) === 4) {
            var alphaOut = od.subarray(dc);
            var alphaIn = id.subarray(3 * dc);
            alphaOut.set(alphaIn);
        }

        return imOut;
    };

})(Matrix, Matrix.prototype);


//////////////////////////////////////////////////////////////////
//                  REGION AND IMAGE PROPERTIES                 //
//////////////////////////////////////////////////////////////////


(function () {

    /* Class for Tree creation */
    var Node = function (x, y, parent) {
        this.x = x;
        this.y = y;
	this.parent = parent;
    };
    Node.prototype.initChildren = function (w, h) {
        var x = this.x, y = this.y;
        if (y + 1 < h) {
	    this.top = new Node(x, y + 1, this);
        }
        if (y - 1 >= 0) {
	    this.bottom = new Node(x, y - 1, this);
        }
        if (x + 1 < w) {
	    this.left = new Node(x + 1, y, this);
        }
        if (x - 1 >= 0) {
	    this.right = new Node(x - 1, y, this);
        }
    }; 
    Node.prototype.remove = function (n) {
        if (this.bottom === n) {
            this.bottom = undefined;
        } else if (this.top === n) {
            this.top = undefined;
        } else if (this.right === n) {
            this.right = undefined;
        } else if (this.left === n) {
            this.left = undefined;
        }
        return this;
    };
    Node.prototype.getNext = function () {
        if (this.top) {
	    return this.top;
        }
        if (this.bottom) {
	    return this.bottom;
        }
        if (this.left) {
	    return this.left;
        }
        if (this.right) {
	    return this.right;
        }
        if (this.parent) {
            return this.parent.remove(this).getNext();
        }
        return undefined;
    };
    
    /** From an image and a pixel request select neighbour pixels with a similar values
     * (RGB or grey level).
     * @param{Number} xRef 
     *  x coordinate of the pixel.
     * @param{Number} yRef 
     *  x coordinate of the pixel.
     * @param{Number} t 
     *  threshold on the distance
     * @return{Matrix}
     *  Return a Matrix with boolean values.
     */
    Matrix.prototype.getConnectedComponent = function (xRef, yRef, t) {
        
        // Get image height, width and depth
        var h = this.getSize(0), w = this.getSize(1), d = this.getSize(2);
        
        // Squared threshold
        var t2 = t * t;
        
        // Connected component and visited pixels
        var cc = new Matrix([h, w], 'logical'), isVisited = new Matrix([h, w], 'logical');
        var ccd = cc.getData(), imd = this.getData(), ivd = isVisited.getData();

        // For debug, has to be removed
        window.CC = cc;
        window.IV = isVisited;

        var cRef = yRef + h * xRef;
        var compare_pixels;
        if (d === 1) {
            if (this.type() === "logical") {
                
            } else  {
	        // Grey value of pixel request
	        var v = imd[cRef];
	        compare_pixels = function (c) {
	            var dTmp = imd[c] - v;
	            return dTmp * dTmp < t2;
	        };
            }
        } else if (d === 3) {
	    // RGB values of pixel request
	    var rRef = imd[cRef], gRef = imd[cRef + h * w], bRef = imd[cRef + h * w * 2];
	    // Image channel subarrays
	    var rd = imd, gd = imd.subarray(h * w), bd = imd.subarray(h * w * 2);
	    compare_pixels = function (c) {
	        var dTmp1 = rd[c] - rRef, dTmp2 = gd[c] - gRef, dTmp3 = bd[c] - bRef;
	        return dTmp1 * dTmp1 + dTmp2 * dTmp2 + dTmp3 * dTmp3 < t2;
	    };
        } else {
	    throw new Error("Matrix.getConnectedComponent: This function only support " +
                            "images with depth 1 or 3.");
        }

        var root = new Node(xRef, yRef), current = root;
        
        while (current !== undefined) {
            var x = current.x, y = current.y, c = y + h * x;
            
	    if (ivd[c] === 1) {
	        current = current.parent.remove(current).getNext();
                continue;
	    }
	    ivd[c] = 1;
	    if (compare_pixels(c)) {
	        ccd[c] = 1;
                current.initChildren(w, h);
	    }
            current = current.getNext();
        }

        return cc;
    };

    Matrix.prototype.bwconncomp = function () {};
    
})();


//////////////////////////////////////////////////////////////////
//                   MORPHOLOGICAL OPERATIONS                   //
//////////////////////////////////////////////////////////////////


(function (Matrix, Matrix_prototype) {
    "use strict";

    var getLoopIndices = function (FX, FY, w, h) {
        var HFY = FY >> 1, HFX = FX >> 1;
        return {
            xS: new Int32Array([0, 0, 0, HFX, HFX, HFX, w - HFX, w - HFX, w - HFX]),
	    xE: new Int32Array([HFX, HFX, HFX, w - HFX, w - HFX, w - HFX, w, w, w]),
            yS: new Int32Array([0, HFY, h - HFY, 0, HFY, h - HFY, 0, HFY, h - HFY]),
	    yE: new Int32Array([HFY, h - HFY, h, HFY, h - HFY, h, HFY, h - HFY, h]),
        
	    jS: new Int32Array([0, 0, 0, -HFX, -HFX, -HFX, -HFX, -HFX, -HFX]),
	    jE: new Int32Array([HFX + 1, HFX + 1, HFX + 1, HFX + 1, HFX + 1, HFX + 1, w, w, w]),
	    iS: new Int32Array([0, -HFY, -HFY, 0, -HFY, -HFY, 0, -HFY, -HFY]),
	    iE: new Int32Array([HFY + 1, HFY + 1, h, HFY + 1, HFY + 1, h, HFY + 1, HFY + 1, h]),
        
	    lS: new Int32Array([HFX, HFX, HFX,  0,  0,  0 ,      0,       0,       0]),
	    lE: new Int32Array([ FX,  FX,  FX, FX, FX, FX, HFX + w, HFX + w, HFX + w]),
	    kS: new Int32Array([HFY,  0,       0, HFY,  0,       0, HFY,  0,       0]),
	    kE: new Int32Array([ FY, FY, HFY + h,  FY, FY, HFY + h,  FY, FY, HFY + h]),
            
            jxS: new Int32Array([0, 0, 0, 1, 1, 1, 1, 1, 1]),
	    jxE: new Int32Array([1, 1, 1, 1, 1, 1, 0, 0, 0]),
	    iyS: new Int32Array([0, 1, 1, 0, 1, 1, 0, 1, 1]),
	    iyE: new Int32Array([1, 1, 0, 1, 1, 0, 1, 1, 0])
        };
    };
    
    var f_dilate = function (d, m, h, fh, yx, is, js, ks, ie, ls, _je) {
        var max = -Infinity;
        for (var _j = js, _l = ls; _j < _je; _j += h, _l += fh) {
	    for (var ij = is + _j, kl = ks + _l, ije = ie + _j; ij < ije; ij++, kl++) {
                if (d[ij] > max && m[kl]) {
		    max = d[ij];
                }
	    }
        }
        return max;
    };
    var f_erode = function (d, m, h, fh, yx, is, js, ks, ie, ls, _je) {
        var min = Infinity;
        for (var _j = js, _l = ls; _j < _je; _j += h, _l += fh) {
	    for (var ij = is + _j, kl = ks + _l, ije = ie + _j; ij < ije; ij++, kl++) {
                if (d[ij] < min && m[kl]) {
		    min = d[ij];
                }
	    }
        }
        return min;
    };
    var f_filt = function (d, m, h, fh, yx, is, js, ks, ie, ls, _je) {
        var sum = 0;
        for (var _j = js, _l = ls; _j < _je; _j += h, _l += fh) {
	    for (var ij = is + _j, kl = ks + _l, ije = ie + _j; ij < ije; ij++, kl++) {
		sum += d[ij] * m[kl];
	    }
        }
        return sum;
    };
    var applyFilter = function (im, mask, f) {
        mask = Matrix.toMatrix(mask);
        var h = im.getSize(0), w = im.getSize(1), d = im.getSize(2), id = im.getData();
        var out = new Matrix(im.getSize(), im.type()), od = out.getData();

        // Filter size and data
        var FY = mask.getSize(0), FX = mask.getSize(1), md = mask.getData();
        
        // Loop indices
        var li = getLoopIndices(FX, FY, w, h);
        // Loop start (S) and end (E) indices
        var xS  = li.xS,  xE  = li.xE,   yS  = li.yS,  yE  = li.yE,
	    jS  = li.jS,  jE  = li.jE,   iS  = li.iS,  iE  = li.iE,
	    lS  = li.lS,  kS  = li.kS,
            jxS = li.jxS, jxE = li.jxE, iyS = li.iyS, iyE = li.iyE;

        // Loop indices
        var b, c, x, y, _x, yx, _j, ij, _l, kl;
        // Loop end indices
        var ce, xe, ye, ije;
        for (c = 0, ce = id.length; c < ce; c += w * h) {
            var idc = id.subarray(c, c + w * h), odc = od.subarray(c, c + w * h);
            for (b = 0; b < 9; b++) {
	        for (x = xS[b], xe = xE[b], _x = x * h; x < xe; x++, _x += h) {
                    var js = (jS[b] + (jxS[b] ? x : 0)) * h, _je = (jE[b] + (jxE[b] ? x : 0)) * h;
                    var ls = (lS[b] - (jxS[b] ? 0 : x)) * FY;
	            for (y = yS[b], ye = yE[b], yx = y + _x; y < ye; y++, yx++) {
                        var is = iS[b] + (iyS[b] ? y : 0), ie = iE[b] + (iyE[b] ? y : 0);
                        var ks = kS[b] - (iyS[b] ? 0 : y);
                        odc[yx] = f(idc, md, h, FY, yx, is, js, ks, ie, ls, _je);
		    }
	        }
	    }
        }
        return out;
    };

    /** Perform an image dilation with a given structuring element.
     *
     * __Also see:__
     * {@link Matrix#imerode},
     * {@link Matrix#imopen},
     * {@link Matrix#imclose}.
     * @param{Matrix} elem
     *  The structuring element
     * @return{Matrix}
     * @matlike
     */
    Matrix_prototype.imdilate = function (mask) {
        return applyFilter(this, mask, f_dilate);
    };
    /** Perform an image erosion with a given structuring element.
     *
     * __Also see:__
     * {@link Matrix#imdilate},
     * {@link Matrix#imopen},
     * {@link Matrix#imclose}.
     * @param{Matrix} elem
     *  The structuring element
     * @return{Matrix}
     * @matlike
     */
    Matrix_prototype.imerode = function (mask) {
        return applyFilter(this, mask, f_erode);
    };
    /** Perform an image opening with a given structuring element.
     *
     * __Also see:__
     * {@link Matrix#imdilate},
     * {@link Matrix#imerode},
     * {@link Matrix#imclose}.
     *
     * @param{Matrix} elem
     *  The structuring element
     * @return{Matrix}
     */
    Matrix_prototype.imopen = function (mask) {
        return applyFilter(applyFilter(this, mask, f_erode), mask, f_dilate);
    };
    /** Perform an image closing with a given structuring element.
     *
     * __Also see:__
     * {@link Matrix#imdilate},
     * {@link Matrix#imerode},
     * {@link Matrix#imopen}.
     *
     * @param{Matrix} elem
     *  The structuring element
     * @return{Matrix}
     * @matlike
     */
    Matrix_prototype.imclose = function (mask) {
        return applyFilter(applyFilter(this, mask, f_dilate), mask, f_erode);
    };
    /** Filter an image.
     * @param{Matrix} filter
     *  The filter to apply (2D kernel).
     * @return{Matrix}
     * @matlike
     * @todo should check if the kernel is separable with an SVD.
     */
    Matrix_prototype.imfilter = function (mask) {
        return applyFilter(this, mask, f_filt);
    };
    /** Median filter.
     *
     * /!\ This function si currently Very slow.
     *
     * @param{Matrix} mask
     *  Boolean mask.
     * @return {Matrix} 
     */ 
    Matrix_prototype.median = function (mask) {
        var arg = (mask.length * 0.5) | 0;
        var f_med = function (d, m, h, fh, yx, is, js, ks, ie, ls, _je) {
            var values = [];
            for (var _j = js, _l = ls; _j < _je; _j += h, _l += fh) {
	        for (var ij = is + _j, kl = ks + _l, ije = ie + _j; ij < ije; ij++, kl++) {
                    if (m[kl]) {
		        values.push(d[ij]);
                    }
	        }
            }
            return values.sort()[arg];
        };
        return applyFilter(this, mask, f_med);
    };
    /** Bilateral filtering.
     *
     * __Also see:__
     * {@link Matrix#imfilter}.
     *
     * @param {Number} sigma_s
     *  Value for spacial sigma.
     *
     * @param {Number} sigma_i
     *  Value for intensity sigma.
     *
     * @param {Number} [precision=3]
     *  used to compute the window size (size = precision * sigma_s).
     *
     * @return {Matrix}
     */
    Matrix_prototype.imbilateral = function (sigma_s, sigma_i, prec) {
        prec = prec || 3;
        var mask = Matrix.fspecial('gaussian', Math.round(prec * sigma_s / 2) * 2 + 1, sigma_s);
        var cst = -1 / (2 * sigma_i);
        var f_bilat = function (d, m, h, fh, yx, is, js, ks, ie, ls, _je) {
            var sum = 0, val = 0, v = d[yx];
            for (var _j = js, _l = ls; _j < _je; _j += h, _l += fh) {
	        for (var ij = is + _j, kl = ks + _l, ije = ie + _j; ij < ije; ij++, kl++) {
    	            var tmp = v - d[ij];
                    var weight = m[kl] * Math.exp(cst * tmp * tmp);
                    sum += weight;
                    val += d[ij] * weight;
		    //sum += d[ij] * m[kl];
	        }
            }
            return val / sum;
        };
        return applyFilter(this, mask, f_bilat);
    }
    
    /** Compute the PSNR of two signal of the same size.
     * __See also :__
     * {@link Matrix#norm}.
     * @param {Matrix} signal
     * @param {Matrix} ref
     * @return {Matrix}
     *  Scalar Matrix containing the PSNR value.
     */
    Matrix.psnr = function (A, B, peakval) {
        A = Matrix.toMatrix(A);
        B = Matrix.toMatrix(B);
        Tools.checkSizeEquals(A.size(), B.size());
        if (!Tools.isSet(peakval)) {
            var tA = A.type(), tB = B.type();
            var peakval1 = A.isfloat() ? 1 : Matrix.intmax(tA) - Matrix.intmin(tB);
            var peakval2 = B.isfloat() ? 1 : Matrix.intmax(tB) - Matrix.intmin(tB);
            peakval = Math.max(peakval1, peakval2);
        } else {
            peakval = 1;
        }
        var dRef = B.getData(), d2 = A.getData();
        var i, ie, ssd = 0;
        for (i = 0, ie = d2.length; i < ie; i++) {
            var tmp = dRef[i] - d2[i];
            ssd += tmp * tmp;
        }
        return Matrix.toMatrix(10 * Math.log10(peakval * peakval * ie / ssd));
    };
    
})(Matrix, Matrix.prototype);
/*
 * This program is free software: you can redistribute it and/or modify
 * it under the terms of the GNU General Public License as published by
 * the Free Software Foundation, either version 3 of the License, or
 * (at your option) any later version.
 *
 * This program is distributed in the hope that it will be useful,
 * but WITHOUT ANY WARRANTY; without even the implied warranty of
 * MERCHANTABILITY or FITNESS FOR A PARTICULAR PURPOSE.  See the
 * GNU General Public License for more details.
 *
 * You should have received a copy of the GNU General Public License
 * along with this program.  If not, see <http://www.gnu.org/licenses/>.
 *
 * @author Baptiste Mazin     <baptiste.mazin@telecom-paristech.fr>
 * @author Guillaume Tartavel <guillaume.tartavel@telecom-paristech.fr>
 */


(function () {
    'use strict';
    /* ********** WAVELET CLASS *************** */

    /** Define a wavelet.
     * @class
     *  Provide several wavelets functions.
     *  A wavelet can be either a common wavelet (called by its name)
     *  or any user-defined wavelet from its recursive filters.
     * @param {string} [name='haar']
     *  Name of the wavelet.
     * @return {Wavelet}
     *  The wavelet definition (containing filters and some properties).
     * @private
     */
    function Wavelet(name) {
        var errMsg = this.constructor.name + ': ';

        // Default arguments
        if (name  === undefined) {
            this.name = 'haar';
        } else {
            /** Name of the wavelet. */
            this.name = name.toLowerCase();
        }

        // Pre-defined wavelets
        if (Wavelet.list[this.name]) {
            var wav = Wavelet.list[this.name];
            var normalize = (wav.normalized !== undefined && !wav.normalized)
                    ? function (h) { return Wavelet.filter(h, 'norm'); }
                    : function (h) { return h; };
            /** Low-pass recursive decomposition filter. */
            this.filterL = normalize(wav.filterL);
            /** Is the wavelet orthogonal? */
            this.orthogonal = (wav.orthogonal) ? true : false;
            if (wav.filterH) {
                /** High-pass recursive decomposition filter. */
                this.filterH = normalize(wav.filterH);
            }
            if (wav.invFilterL) {
                /** Low-pass recursive reconstruction filter. */
                this.invFilterL = normalize(wav.invFilterL);
            }
            if (wav.invFilterH) {
                /** High-pass recursive reconstruction filter. */
                this.invFilterH = normalize(wav.invFilterH);
            }
        }

        // User-define wavelet
        if (this.filterL === undefined) {
            var errMsgFull = errMsg + "unknown wavelet '" + name + "'. \n";
            errMsgFull += 'User-defined wavelets not implemented yet.';
            throw new Error(errMsgFull);
        }

        // Compute complementary filter
        var conj = function (h, offset) {
            return Wavelet.filter(h, 'conjugate', (offset) ? -1 : 1);
        };
        if (!this.filterH && this.orthogonal) {
            this.filterH = Wavelet.filter(conj(this.filterL), 'mirror');
        }
        if (!this.invFilterL) {
            this.invFilterL = conj(this.filterH, true);
        }
        if (!this.invFilterH) {
            this.invFilterH = conj(this.filterL, false);
        }

        // Return the object
        return this;
    }

    /** Public List of wavelets. */
    Wavelet.list = {
        'haar': {
            'orthogonal': true,
            'normalized': false,
            'filterL': new Float64Array([1, 1])
        },
        'db2': {
            'name': 'Daubechies 2',
            'orthogonal': true,
            'normalized': false,
            'filterL': new Float64Array([
                1 + Math.sqrt(3),
                3 + Math.sqrt(3),
                3 - Math.sqrt(3),
                1 - Math.sqrt(3)])
        },
        'db4': {
            'name': 'Daubechies 4',
            'orthogonal': true,
            'filterL': new Float64Array([
                -0.010597401784997278,
                0.032883011666982945,
                0.030841381835986965,
                -0.18703481171888114,
                -0.027983769416983849,
                0.63088076792959036,
                0.71484657055254153,
                0.23037781330885523
            ])
        },
        'db8': {
            'name': 'Daubechies 8',
            'orthogonal': true,
            'filterL': new Float64Array([
                -0.00011747678400228192,
                0.00067544940599855677,
                -0.00039174037299597711,
                -0.0048703529930106603,
                0.0087460940470156547,
                0.013981027917015516,
                -0.044088253931064719,
                -0.017369301002022108,
                0.12874742662018601,
                0.00047248457399797254,
                -0.28401554296242809,
                -0.015829105256023893,
                0.58535468365486909,
                0.67563073629801285,
                0.31287159091446592,
                0.054415842243081609
            ])
        },
        /* Symlets*/
        'sym2': {
            'name': 'Symlets 2',
            'orthogonal': true,
            'filterL': new Float64Array([
                -0.12940952255092145,
                0.22414386804185735,
                0.83651630373746899,
                0.48296291314469025
            ])
        },
        'sym4': {
            'name': 'Symlets 4',
            'orthogonal': true,
            'filterL': new Float64Array([
                -0.075765714789273325,
                -0.02963552764599851,
                0.49761866763201545,
                0.80373875180591614,
                0.29785779560527736,
                -0.099219543576847216,
                -0.012603967262037833,
                0.032223100604042702
            ])
        },
        'sym8': {
            'name': 'Symlets 8',
            'orthogonal': true,
            'filterL': ([
                -0.0033824159510061256,
                -0.00054213233179114812,
                0.031695087811492981,
                0.0076074873249176054,
                -0.14329423835080971,
                -0.061273359067658524,
                0.48135965125837221,
                0.77718575170052351,
                0.3644418948353314,
                -0.051945838107709037,
                -0.027219029917056003,
                0.049137179673607506,
                0.0038087520138906151,
                -0.014952258337048231,
                -0.0003029205147213668,
                0.0018899503327594609
            ])
        },
        /* Coiflets */
        'coif1': {
            'name': 'Coiflets 1',
            'orthogonal': true,
            'filterL': new Float64Array([
                -0.01565572813546454,
                -0.072732619512853897,
                0.38486484686420286,
                0.85257202021225542,
                0.33789766245780922,
                -0.072732619512853897
            ])
        },
        'coif2': {
            'name': 'Coiflets 2',
            'orthogonal': true,
            'filterL': new Float64Array([
                -0.00072054944536451221,
                -0.0018232088707029932,
                0.0056114348193944995,
                0.023680171946334084,
                -0.059434418646456898,
                -0.076488599078306393,
                0.41700518442169254,
                0.81272363544554227,
                0.38611006682116222,
                -0.067372554721963018,
                -0.041464936781759151,
                0.016387336463522112
            ])
        },
        'coif4': {
            'name': 'Coiflets 4',
            'orthogonal': true,
            'filterL': new Float64Array([
                -1.7849850030882614e-06,
                -3.2596802368833675e-06,
                3.1229875865345646e-05,
                6.2339034461007128e-05,
                -0.00025997455248771324,
                -0.00058902075624433831,
                0.0012665619292989445,
                0.0037514361572784571,
                -0.0056582866866107199,
                -0.015211731527946259,
                0.025082261844864097,
                0.039334427123337491,
                -0.096220442033987982,
                -0.066627474263425038,
                0.4343860564914685,
                0.78223893092049901,
                0.41530840703043026,
                -0.056077313316754807,
                -0.081266699680878754,
                0.026682300156053072,
                0.016068943964776348,
                -0.0073461663276420935,
                -0.0016294920126017326,
                0.00089231366858231456
            ])
        },
        /* Bi-orthogonal */
        'bi13': {
            'name': 'Biorthogonal 1-3',
            'orthogonal': false,
            'filterL': new Float64Array([
                -0.088388347648318447,
                0.088388347648318447,
                0.70710678118654757,
                0.70710678118654757,
                0.088388347648318447,
                -0.088388347648318447
            ]),
            'filterH': new Float64Array([
                -0.70710678118654757,
                0.70710678118654757
            ])
        },
        'bi31': {
            'name': 'Biorthogonal 3-1',
            'orthogonal': false,
            'filterL': new Float64Array([
                -0.35355339059327379,
                1.0606601717798214,
                1.0606601717798214,
                -0.35355339059327379
            ]),
            'filterH': new Float64Array([
                -0.17677669529663689,
                0.53033008588991071,
                -0.53033008588991071,
                0.17677669529663689
            ])
        },
        'bi68': {
            'name': 'Biorthogonal 6-8',
            'orthogonal': false,
            'filterL': new Float64Array([
                0.0,
                0.0019088317364812906,
                -0.0019142861290887667,
                -0.016990639867602342,
                0.01193456527972926,
                0.04973290349094079,
                -0.077263173167204144,
                -0.09405920349573646,
                0.42079628460982682,
                0.82592299745840225,
                0.42079628460982682,
                -0.09405920349573646,
                -0.077263173167204144,
                0.04973290349094079,
                0.01193456527972926,
                -0.016990639867602342,
                -0.0019142861290887667,
                0.0019088317364812906
            ]),
            'filterH': new Float64Array([
                0.0,
                0.014426282505624435,
                -0.014467504896790148,
                -0.078722001062628819,
                0.040367979030339923,
                0.41784910915027457,
                -0.75890772945365415,
                0.41784910915027457,
                0.040367979030339923,
                -0.078722001062628819,
                -0.014467504896790148,
                0.014426282505624435,
                0.0,
                0.0
            ])
        },
        'bi97': {
            'name': 'Biorthogonal 9-7',
            'orthogonal': false,
            'filterL': new Float64Array([
                0.0,
                0.02674875741080976,
                -0.01686411844287495,
                -0.07822326652898785,
                0.2668641184428723,
                0.6029490182363579,
                0.2668641184428723,
                -0.07822326652898785,
                -0.01686411844287495,
                0.02674875741080976
            ]),
            'filterH': new Float64Array([
                0.0,
                -0.09127176311424948,
                0.05754352622849957,
                0.5912717631142470,
                -1.115087052456994,
                0.5912717631142470,
                0.05754352622849957,
                -0.09127176311424948,
                0.0,
                0.0
            ])
        }
    };

    /** Perform an operation on a filter.
     * @param {float[]} h
     *  A filter.
     * @param {String} action
     *  - 'rescale': multiply the filter by a constant.
     *  - 'normalize': normalize the filter (L2 norm).
     *  - 'conjugate': return the filter h[0], -h[1], .., h[n]*(-1)^n.
     *  - 'mirror': return the filter h[n-1] .. h[0].
     * @param {float} [factor=1]
     *  Multiplicative constant.
     * @return {float[]}
     *  A transformed filter.
     */
    Wavelet.filter = function (h, action, factor) {
        var errMsg = 'Wavelet.filter: ';
        if (factor === undefined || factor === 0) {
            factor = 1;
        }
        if (typeof factor !== 'number') {
            throw new Error(errMsg + "argument 'factor' must be a number");
        }
        if (typeof action !== 'string') {
            throw new Error(errMsg + "argument 'action' must be a string");
        }
        action = action.toLowerCase().substr(0, 3);

        var k;
        var N = h.length;
        var out = [];
        var sign = 1, dsign = 1;
        if (action === 'mir') {
            for (k = 0; k < N; k++) {
                out[k] = factor * h[N - 1 - k];
            }
            return out;
        }
        if (action === 'nor') {
            var sum2 = 0;
            for (k = 0; k < N; k++) {
                sum2 += h[k] * h[k];
            }
            factor = (!sum2) ? 1 : 1 / Math.sqrt(sum2);
        } else if (action === 'con') {
            dsign = -1;
        } else if (action !== 'res') {
            throw new Error(errMsg + 'unknown action');
        }

        for (k = 0; k < N; k++, sign *= dsign) {
            out[k] = factor * sign * h[k];
        }

        return out;
    };

    /** @class Matrix */

    /** Returns wavelet filters.
     * Currently implemented filters are :
     *
     * + "haar" ;
     * + "db1", "db2", "db4", "db8" ;
     * + "sym2", "sym4", "sym8" ;
     * + "coif1", "coif2", "coif4" ;
     * + "bi13", "bi31", "bi68", "bi97" ;
     *
     * @param{String} name
     *  Name of the filters.
     * @param{String} [type]
     *  Can be either :
     *
     * + "d" for decomposition filters ;
     * + "r" for recomposition filters ;
     * + "l" for low-pass filters ;
     * + "h" for high-pass filters ;
     * @return{Array}
     */
    Matrix.wfilters = function (name, type) {
        var wav = new Wavelet(name);
        var dl = Matrix.toMatrix(wav.filterL),
            dh = Matrix.toMatrix(wav.filterH),
            rl = Matrix.toMatrix(wav.invFilterL),
            rh = Matrix.toMatrix(wav.invFilterH);
        switch (type) {
        case 'd':
            return [dl, dh];
        case 'r':
            return [rl, rh];
        case 'l':
            return [dl, rl];
        case 'h':
            return [dh, rh];
        case undefined:
            return [dl, dh, rl, rh];
        default:
            throw new Error("Matrix.wfilters: wrong type argument.");
        }
    };

    var filter = function (inL, inH, vI, kernelL, kernelH, origin, sub, outL, outH, vO) {
        // 1. ARGUMENTS
        var ce = Math.ceil, fl = Math.floor;

        var K = kernelL.length;
        origin = (origin === 'cl' ? fl : ce)((K - 1) / 2);

        // 2. Filtering
        var cs = vI.getFirst(2), ocs = vO.getFirst(2);
        var xs = vI.getFirst(1), oxs = vO.getFirst(1);
        var ys = vI.getFirst(0), dy = vI.getStep(0);
        var ly = vI.getEnd(0), ny = vI.getSize(0);
        var dc = vI.getStep(2), odc = vO.getStep(2);
        var dx = vI.getStep(1), odx = vO.getStep(1);
        var oys = vO.getFirst(0), ody = vO.getStep(0);
        var idL = inL.getData(),  idH = inH.getData(),
            odL = outL.getData(), odH = outH.getData();

        var lc = vI.getEnd(2);
        var lx = vI.getEnd(1);

        var c, oc, o_x;
        var _x, nx, yx;
        var y, oy;
        var k, s, sTmp, sumL, sumH;

        var nydy = ny * dy;
        var o = origin * dy;
        var kdy = dy;
        dy *= sub;
        /*
        for (y = ys, ny = c(ys + K / 2), oy = oys; y < ny; y += dy, oy += ody) {
            for (k = 0, s = y + o, sum = 0; k < K; k++, s -= kdy) {
                sTmp = s;
                while (sTmp < ys) {
                    sTmp += nydy;
                }
                while (sTmp >= ly) {
                    sTmp -= nydy;
                }
                sum += kernel[k] * id[sTmp];
            }
            if (add) {
                od[oy] += sum;
            } else  {
                od[oy] = sum;
            }
        }
        for (ny = ly - o; y < ny; y += dy, oy += ody) {
            for (k = 0, s = y + o, sum = 0; k < K; k++, s -= kdy) {
                sum += kernel[k] * id[s];
            }
            if (add) {
                od[oy] += sum;
            } else  {
                od[oy] = sum;
            }
        }
        for (; y < ly; y += dy, oy += ody) {
            console.log(y);
            for (k = 0, s = y + o, sum = 0; k < K; k++, s -= kdy) {
                sTmp = s;
                while (sTmp < ys) {
                    sTmp += nydy;
                }
                while (sTmp >= ly) {
                    sTmp -= nydy;
                }
                sum += kernel[k] * id[sTmp];
            }
            if (add) {
                od[oy] += sum;
            } else  {
                od[oy] = sum;
            }
         }*/
        for (c = 0, oc = 0; c < lc; c += dc, oc += odc) {
            for (_x = c + xs, nx = c + lx, o_x = oc + oxs; _x < nx; _x += dx, o_x += odx) {
                var yx0 = ys + _x, nyx = ly + _x;
                for (y = _x + ys, oy = o_x + oys; y < nyx; y += dy, oy += ody) {
                    for (k = 0, s = y + o, sumL = 0, sumH = 0; k < K; k++, s -= kdy) {
                        sTmp = s;
                        while (sTmp < yx0) {
                            sTmp += nydy;
                        }
                        while (sTmp >= nyx) {
                            sTmp -= nydy;
                        }
                        sumL += kernelL[k] * idL[sTmp];
                        sumH += kernelH[k] * idH[sTmp];
                    }
                    odL[oy] += sumL;
                    odH[oy] += sumH;
                }
            }
        }
    };

    var filterND = function (inL, inH, vI, kernelL, kernelH, origin, sub, outL, outH, vO) {

        var K = kernelL.length;
        origin = (origin === 'cl' ? Math.floor : Math.ceil)((K - 1) / 2);
        var isOdd = vI.getSize(0) % 2 ? true : false; 
        
        var ys = vI.getFirst(0), dy = vI.getStep(0);
        var ly = vI.getEnd(0), ny = vI.getSize(0);
        var oys = vO.getFirst(0), ody = vO.getStep(0);

        var idL = inL.getData(),  idH = inH.getData(),
            odL = outL.getData(), odH = outH.getData();

        var ndy = ny * dy + (isOdd ? dy : 0);
        ly += isOdd ? dy : 0;
        var orig = origin * dy;
        var kdy = dy;
        dy *= sub;

        var itI = vI.getIterator(1), itO = vO.getIterator(1);
        var y, i, it = itI.iterator, bi = itI.begin, ei = itI.end();
        var oy, o, ot = itO.iterator, bo = itO.begin;

        var k, s, sTmp, sumL, sumH;
        for (i = bi(), o = bo(); i !== ei; i = it(), o = ot()) {
            var yx0 = ys + i, nyx = ly + i;
            for (y = i + ys, oy = o + oys; y < nyx; y += dy, oy += ody) {
                for (k = 0, s = y + orig, sumL = 0, sumH = 0; k < K; k++, s -= kdy) {
                    sTmp = s;
                    while (sTmp < yx0) {
                        sTmp += ndy;
                    }
                    while (sTmp >= nyx) {
                        sTmp -= ndy;
                    }
                    if (isOdd && sTmp === nyx - kdy) {
                        sTmp -= kdy; 
                    }
                    sumL += kernelL[k] * idL[sTmp];
                    sumH += kernelH[k] * idH[sTmp];
                }
                odL[oy] += sumL;
                odH[oy] += sumH;
            }
        }
    };

    var zeros = Matrix.zeros;

<<<<<<< HEAD
    /** Compute the 2D DWT (Discrete Wavelet Transform)
=======
    /** Compute the 1D DWT (Discrete Wavelet Transform)
>>>>>>> b886a83d
     * of a column vector.
     * __See also :__
     * {@link Matrix#idwt},
     * {@link Matrix#dwt2}.
     *
     * @param {Matrix} signal
     * @param {String} name
     *  Wavelet name.
     * @return {Array}
     *  Array containing approximation coefficients and details.
     */
    Matrix.dwt2 = function (im, name) {
        var wav = new Wavelet(name);
        var fL = wav.filterL, fH = wav.filterH;
        var h = im.getSize(0), w = im.getSize(1), c = im.getSize(2);

        // Create output image
        var hw = Math.ceil(w / 2), hh = Math.ceil(h / 2);

        // Buffer image
        var bL = zeros(hh, w, c), bH = zeros(hh, w, c);
        var vB = bL.getView();

        // H filtering from image to buffer
        var vI = im.getView();
        filterND(im, im, vI, fL, fH, 'cr', 2, bL, bH, vB);

        // V filtering from buffer to data
        var dLL = zeros(hh, hw, c), dHL = zeros(hh, hw, c),
            dLH = zeros(hh, hw, c), dHH = zeros(hh, hw, c);

        var v = dLL.getView().swapDimensions(0, 1);

        vB.swapDimensions(0, 1);
        filterND(bL, bL, vB, fL, fH, 'cr', 2, dLL, dLH, v);
        filterND(bH, bH, vB, fL, fH, 'cr', 2, dHL, dHH, v);
        return [dLL, dLH, dHL, dHH];
    };

    /** Compute the 2D inverse DWT (Discrete Wavelet Transform).
     *
     * __See also :__
     * {@link Matrix#dwt},
     * {@link Matrix#idwt2}.
     * @param {Array} bands
     *  Array containing approximation and details coefficients.
     * @param {String} name
     *  Wavelet name.
     * @return {Matrix}
     *  Matrix with the reconstructed signal.
     */
    Matrix.idwt2 = function (bands, name) {
        var wav = new Wavelet(name);
        var fL = wav.invFilterL, fH = wav.invFilterH;
        var h = bands[0].getSize(0), w = bands[0].getSize(1), c = bands[0].getSize(2);
        var dL = zeros(2 * h, w, c), dH = zeros(2 * h, w, c);
        var bL = zeros(2 * h, 2 * w, c), bH = zeros(2 * h, 2 * w, c);
        var out = zeros(2 * h, 2 * w, c);
        var dV = dL.getView(), B = bL.getView();
        var O = out.getView().swapDimensions(0, 1);

        B.select([], [0, 2, -1]);
        dL.set([0, 2, -1], bands[0]);
        dH.set([0, 2, -1], bands[2]);
        filterND(dL, dH, dV, fL, fH, 'cl', 1, bL, bL, B);
        dL.set([0, 2, -1], [], bands[1]);
        dH.set([0, 2, -1], [], bands[3]);
        filterND(dL, dH, dV, fL, fH, 'cl', 1, bH, bH, B);
        B.restore().swapDimensions(0, 1);
        filterND(bL, bH, B, fL, fH, 'cl', 1, out, out, O);
        return out;
    };

<<<<<<< HEAD
        /** Compute the 1D DWT (Discrete Wavelet Transform)
=======
    /** Compute the 1D DWT (Discrete Wavelet Transform)
>>>>>>> b886a83d
     * of a column vector.
     * __See also :__
     * {@link Matrix#idwt},
     * {@link Matrix#dwt2}.
     *
     * @param {Matrix} signal
     * @param {String} [name='haar']
     *  Wavelet name.
     * @param {Number} [dim=0]
     *  Dimension on which perform th dwt.
     * @return {Array}
     *  Array containing approximation coefficients and details.
     */
    Matrix.dwt = function (im, name, dim) {
        dim = dim || 0;
        var wav = new Wavelet(name);
        var fL = wav.filterL, fH = wav.filterH;
        var size = im.getSize();
        size[dim] = Math.ceil(size[dim] / 2);

        // Create output image
        var dL = zeros(size), dH = zeros(size);
        var v = dL.getView().swapDimensions(0, dim);
        var iV = im.getView().swapDimensions(0, dim);

        // H filtering from image to buffer
        filterND(im, im, iV, fL, fH, 'cr', 2, dL, dH, v);

        return [dL, dH];
    };

    /** Compute the 1D inverse DWT (Discrete Wavelet Transform).
     *
     * __See also :__
     * {@link Matrix#dwt},
     * {@link Matrix#idwt2}.
     * @param {Array} bands
     *  Array containing approximation and details coefficients.
     * @param {String} [name='haar']
     *  Wavelet name.
     * @param {Number} [dim=0]
     *  Dimension on which perform th idwt.
     * @return {Matrix}
     *  Matrix with the reconstructed signal.
     */
    Matrix.idwt = function (bands, name, dim) {
        dim = dim || 0;
        var wav = new Wavelet(name);
        var fL = wav.invFilterL, fH = wav.invFilterH;
        var size = bands[0].getSize();
        size[dim] = size[dim] * 2;
        var L = zeros(size), H = zeros(size);

        var v = L.getView().selectDimension(dim, [0, 2, -1]);
        bands[0].extractViewTo(v, L);
        bands[1].extractViewTo(v, H);
        v.restore().swapDimensions(0, dim);

        // Buffer image
        var O = zeros(size), vO = O.getView().swapDimensions(0, dim);

        // Process scale
        filterND(L, H, v, fL, fH, 'cl', 1, O, O, vO);
        return O;
    };
<<<<<<< HEAD

=======
>>>>>>> b886a83d
})();
/*
 * This program is free software: you can redistribute it and/or modify
 * it under the terms of the GNU General Public License as published by
 * the Free Software Foundation, either version 3 of the License, or
 * (at your option) any later version.
 *
 * This program is distributed in the hope that it will be useful,
 * but WITHOUT ANY WARRANTY; without even the implied warranty of
 * MERCHANTABILITY or FITNESS FOR A PARTICULAR PURPOSE.  See the
 * GNU General Public License for more details.
 *
 * You should have received a copy of the GNU General Public License
 * along with this program.  If not, see <http://www.gnu.org/licenses/>.
 *
 * @author Baptiste Mazin     <baptiste.mazin@telecom-paristech.fr>
 * @author Guillaume Tartavel <guillaume.tartavel@telecom-paristech.fr>
 */

/** @class Matrix */

//////////////////////////////////////////////////////////////////
//                 FAST FOURIER TRANSFORM MODULE                //
//////////////////////////////////////////////////////////////////


(function (Matrix, Matrix_prototype) {
    'use strict';
    
    // Prime numbers from 2 to 3257
    var primes = Tools.arrayFromBase64(
        "AgADAAUABwALAA0AEQATABcAHQAfACUAKQArAC8ANQA7AD0AQwBHAEkATwBTAFkAYQBlAGcAawBt\
        AHEAfwCDAIkAiwCVAJcAnQCjAKcArQCzALUAvwDBAMUAxwDTAN8A4wDlAOkA7wDxAPsAAQEHAQ0B\
        DwEVARkBGwElATMBNwE5AT0BSwFRAVsBXQFhAWcBbwF1AXsBfwGFAY0BkQGZAaMBpQGvAbEBtwG7\
        AcEByQHNAc8B0wHfAecB6wHzAfcB/QEJAgsCHQIjAi0CMwI5AjsCQQJLAlECVwJZAl8CZQJpAmsC\
        dwKBAoMChwKNApMClQKhAqUCqwKzAr0CxQLPAtcC3QLjAucC7wL1AvkCAQMFAxMDHQMpAysDNQM3\
        AzsDPQNHA1UDWQNbA18DbQNxA3MDdwOLA48DlwOhA6kDrQOzA7kDxwPLA9ED1wPfA+UD8QP1A/sD\
        /QMHBAkEDwQZBBsEJQQnBC0EPwRDBEUESQRPBFUEXQRjBGkEfwSBBIsEkwSdBKMEqQSxBL0EwQTH\
        BM0EzwTVBOEE6wT9BP8EAwUJBQsFEQUVBRcFGwUnBSkFLwVRBVcFXQVlBXcFgQWPBZMFlQWZBZ8F\
        pwWrBa0FswW/BckFywXPBdEF1QXbBecF8wX7BQcGDQYRBhcGHwYjBisGLwY9BkEGRwZJBk0GUwZV\
        BlsGZQZ5Bn8GgwaFBp0GoQajBq0GuQa7BsUGzQbTBtkG3wbxBvcG+wb9BgkHEwcfBycHNwdFB0sH\
        TwdRB1UHVwdhB20Hcwd5B4sHjQedB58HtQe7B8MHyQfNB88H0wfbB+EH6wftB/cHBQgPCBUIIQgj\
        CCcIKQgzCD8IQQhRCFMIWQhdCF8IaQhxCIMImwifCKUIrQi9CL8IwwjLCNsI3QjhCOkI7wj1CPkI\
        BQkHCR0JIwklCSsJLwk1CUMJSQlNCU8JVQlZCV8JawlxCXcJhQmJCY8JmwmjCakJrQnHCdkJ4wnr\
        Ce8J9Qn3Cf0JEwofCiEKMQo5Cj0KSQpXCmEKYwpnCm8KdQp7Cn8KgQqFCosKkwqXCpkKnwqpCqsK\
        tQq9CsEKzwrZCuUK5wrtCvEK8woDCxELFQsbCyMLKQstCz8LRwtRC1cLXQtlC28LewuJC40LkwuZ\
        C5sLtwu5C8MLywvPC90L4QvpC/UL+wsHDAsMEQwlDC8MMQxBDFsMXwxhDG0Mcwx3DIMMiQyRDJUM\
        nQyzDLUMuQw=", Uint16Array);
    var SIZE_PRIME = primes.length;

    /**
     * decompose n into prime factors and returns the number of terms
     * tab should be large enough to contain all factors (32 seems enough)
     * Note: returns 0 if n==1, and do not work if n > MAX_PRIME^2
     */
    var decompose = function (n) {
        if (n === 1) {
            return 0;
        }
        var tab = [], count, i, p;

        // search factors
        for (count = i = 0; i < SIZE_PRIME; i++) {
            if ((n % primes[i]) === 0) {
                p = primes[i];
                do {
                    tab[count] = p;
                    count++;
                    n = n / p;
                } while ((n % p) === 0);
            }
        }
        // If n is prime
        if (n !== 1) {
            tab[count] = n;
            count++;
        }

        return tab;
    };

    var SWAP = function (tab, a, b) {
        var tmp = tab[a];
        tab[a] = tab[b];
        tab[b] = tmp;
    };

    var storeResult = function (data, real, imag, isign) {
        var n = data.length / 2, i, j;
        if (isign === 1) {
            for (i = 0, j = 0; i < n; i++) {
                real[i] = data[j++];
                imag[i] = -data[j++];
            }
        } else {
            var i_n = 1 / n;
            for (i = 0, j = 0; i < n; i++) {
                real[i] = data[j++] * i_n;
                imag[i] = -data[j++] * i_n;
            }
        }
    };

    var storeInput = function (Xr, Xi) {
        var size = Xr.length, i, j;
        var data = new Float64Array(2 * size);
        if (Xi) {
            for (i = 0, j = 0; i < size; i++) {
                data[j++] = Xr[i];
                data[j++] = -Xi[i];
            }
        } else {
            for (i = 0, j = 0; i < size; i++, j++) {
                data[j++] = Xr[i];
            }
        }
        return data;
    };

    // Faster algorithm when the signal size is a power of two (original code)
    var fft1d_2n = function (Xr, Xi, isign) {

        var m, l, j, istep, i;
        var wtemp, wr, wpr, wpi, wi, theta;
        var tempr, tempi;

        var size = Xr.length, data = storeInput(Xr, Xi);

        // Compute FFT of "data" array
        var n = size << 1;
        for (i = 1, j = 1; i < n; i += 2) {
            if (j > i) {
                SWAP(data, j - 1, i - 1);
                SWAP(data, j, i);
            }
            m = n >> 1;
            while (m >= 2 && j > m) {
                j = j - m;
                m >>= 1;
            }
            j = j + m;
        }

        var mmax = 2;

        while (n > mmax) {
            istep = 2 * mmax;
            theta = 2 * Math.PI / (isign * mmax);
            wtemp = Math.sin(0.5 * theta);
            wpr = -2.0 * wtemp * wtemp;
            wpi = Math.sin(theta);
            wr = 1.0;
            wi = 0.0;
            for (m = 1; m < mmax; m += 2) {
                for (i = m - 1; i <= n - 1; i += istep) {
                    j = i + mmax;
                    tempr = wr * data[j] - wi * data[j + 1];
                    tempi = wr * data[j + 1] + wi * data[j];
                    data[j] = data[i] - tempr;
                    data[j + 1] = data[i + 1] - tempi;
                    data[i] += tempr;
                    data[i + 1] += tempi;
                }
                wr = (wtemp = wr) * wpr - wi * wpi + wr;
                wi = wi * wpr + wtemp * wpi + wi;
            }
            mmax = istep;
        }
        return data;
    };

    var fft1d_full = function (Xr, Xi, isign, tab) {

        var size = Xr.length, i;

        var mc = new Float64Array(size), ms = new Float64Array(size);
        var PI2IN = 2 * Math.PI / size;
        for (i = 0; i < size; i++) {
            mc[i] = Math.cos(i * PI2IN);
            ms[i] = isign * Math.sin(i * PI2IN);
        }

        var data = storeInput(Xr, Xi), d = new Float64Array(2 * size);

        var j, k, l, p, nsmp, mp;
        var m = 1, e, t = tab.length;
        for (e = 0; e < t; e++) {
            p = tab[e];
            nsmp = size / m / p;
            mp = m * p;
            for (k = 0; k < 2 * size; k++) {
                d[k] = 0;
            }
            for (j = 0; j < p; j++) {
                for (l = 0; l < mp; l++) {
                    var indice = ((l * j) % mp) * nsmp;
                    var wljx = mc[indice], wljy = ms[indice];
                    var idxd = 2 * nsmp * l, idxs = 2 * nsmp * (j + (l % m) * p);
                    for (i = 0; i < nsmp; i++, idxd += 2, idxs += 2) {
                        d[idxd] += data[idxs] * wljx - data[idxs + 1] * wljy;
                        d[idxd + 1] += data[idxs] * wljy + data[idxs + 1] * wljx;
                    }
                }
            }
            var tmpf = data;
            data = d;
            d = tmpf;
            m *= p;
        }
        return data;
    };

    var fft1d = function (Xr, Xi, Yr, Yi, inverse) {
        var n = Xr.length, tab = decompose(n), t = tab.length;
        var isign = !inverse ? 1 : -1, data;
        if (n > 1 && tab[t - 1] !== 2) {
            data = fft1d_full(Xr, Xi, isign, tab);
        } else {
            data = fft1d_2n(Xr, Xi, isign);
        }
        return storeResult(data, Yr, Yi, isign);
    };

    var matrix_fft = function (X, inverse) {
        if (X.isreal()) {
            X.toComplex();
        }
        // Ouptut matrix
        var Y = new Matrix(X.getSize(), Float64Array, true);
        var Xr = X.getRealData(), Xi = X.getImagData();
        var Yr = Y.getRealData(), Yi = Y.getImagData();

        // This will apply the fft on each column vector of the matrix
        var j, _j, m = X.getSize(0), n = X.numel() / m;
        for (j = 0, _j = 0; j < n; j++, _j += m) {
            var cXr = Xr.subarray(_j, m + _j), cXi = Xi.subarray(_j, m + _j);
            var cYr = Yr.subarray(_j, m + _j), cYi = Yi.subarray(_j, m + _j);
            fft1d(cXr, cXi, cYr, cYi, inverse);
        }
        return Y;
    };

    /** Compute the FFT of a vector.
     *
     * __See also :__
     * {@link Matrix#ifft},
     * {@link Matrix#fft2}.
     *
     *     var sz = 1024;
     *     var ar = Matrix.rand(sz, 1), ai = Matrix.rand(sz, 1);
     *     var a = Matrix.complex(ar, ai);
     *
     *     Tools.tic();
     *     for (var i = 0; i < sz; i++) {
     *       var fft = a.fft();
     *       var ifft = fft.ifft();
     *     }
     *     var t = Tools.toc()
     *     var err = a['-'](ifft).abs().mean().getDataScalar();
     *     console.log("Average Error", err, "Time:", t);
     *
     * @author
     *  This code came from the Megawave image processing toolbox.
     *  The authors credited for this module are :
     *  Chiaa Babya, Jacques Froment, Lionel Moisan and Said Ladjal.
     */
    Matrix_prototype.fft = function () {
        return matrix_fft(this, false);
    };
    Matrix.fft = function (X) {
        return matrix_fft(Matrix.toMatrix(X), false);
    };
    Matrix_prototype.fft2 = function () {
        var Y = matrix_fft(this, false);
        Y = matrix_fft(Y.transpose(), false);
        return Y.transpose();
    };
    /** Compute the 2D FFT of a matrix.
     *
     * __See also :__
     * {@link Matrix#fft},
     * {@link Matrix#ifft2}.
     */
    Matrix.fft2 = function (X) {
        var Y = matrix_fft(Matrix.toMatrix(X), false);
        Y = matrix_fft(Y.transpose(), false);
        return Y.transpose();
    };

    /** Compute the inverse FFT of a vector.
     *
     * __See also :__
     * {@link Matrix#fft},
     * {@link Matrix#fft2}
     *
     * @author
     *  This code came from the Megawave image processing toolbox.
     *  The authors credited for this module are :
     *  Chiaa Babya, Jacques Froment, Lionel Moisan and Said Ladjal.
     */
    Matrix_prototype.ifft = function () {
        return matrix_fft(this, true);
    };
    Matrix.ifft = function (X) {
        return matrix_fft(Matrix.toMatrix(X), true);
    };
    /** Compute the inverse 2D FFT of a matrix.
     *
     * __See also :__
     * {@link Matrix#fft2},
     * {@link Matrix#ifft}.
     */
    Matrix_prototype.ifft2 = function () {
        return this.fft().transpose().fft().transpose();
    };
    Matrix.ifft2 = function (X) {
        return Matrix.toMatrix(X).ifft().transpose().ifft().transpose();
    };

})(Matrix, Matrix.prototype);
/*
 * This program is free software: you can redistribute it and/or modify
 * it under the terms of the GNU General Public License as published by
 * the Free Software Foundation, either version 3 of the License, or
 * (at your option) any later version.
 *
 * This program is distributed in the hope that it will be useful,
 * but WITHOUT ANY WARRANTY; without even the implied warranty of
 * MERCHANTABILITY or FITNESS FOR A PARTICULAR PURPOSE.  See the
 * GNU General Public License for more details.
 *
 * You should have received a copy of the GNU General Public License
 * along with this program.  If not, see <http://www.gnu.org/licenses/>.
 *
 * @author Baptiste Mazin     <baptiste.mazin@telecom-paristech.fr>
 * @author Guillaume Tartavel <guillaume.tartavel@telecom-paristech.fr>
 */

/** @class Matrix */
(function (global) {
    "use strict";

    /** This object provides tools for colorspace conversion.
     * It works on array storing color information in different ways.
     * the way they are stored is specified by three parameters: 
     *
     * + `sc` specify the space between 2 channels for the same pixel position,
     * + `sp` specify the space between 2 pixels for the same channel,
     * + `N` specify the number of pixels.
     *
     * For instance they can be stored as :
     *
     * + RGBRGB...RGB, `sc = 1, sp = 3` (default)
     * + RGBARGBA...RGBA, `sc = 1, sp = 4`
     * + RRR...GGG...BBB, `sc = N, sp = 1`
     * + RRR...GGG...BBB...AAA, `sc = N, sp = 1`
     *
     * Despite that these functions are designed for work on images, 
     * they can be used to work with every kind of data.
     *
     * **Warning:** The data are always converted on place.
     * 
     * @class Matrix.Colorspaces
     * @singleton 
     */
    var CS = {
        /** Apply a 3x3 matrix to the color.
         */
        "matrix": function (color, mat, N, sc, sp) {
            sc = sc || 1;
            sp = sp || 3;
            N = (N || 1) * sp;
            var m00 = mat[0], m01 = mat[3], m02 = mat[6];
            var m10 = mat[1], m11 = mat[4], m12 = mat[7];
            var m20 = mat[2], m21 = mat[5], m22 = mat[8];
            for (var r = 0, g = sc, b = 2 * sc; r < N; r += sp, g += sp, b += sp) {
                var R = color[r], G = color[g], B = color[b];
                color[r] = m00 * R + m01 * G + m02 * B;
                color[g] = m10 * R + m11 * G + m12 * B;
                color[b] = m20 * R + m21 * G + m22 * B;
            }
            return color;
        },
        "RGB to RGB": function (color, N, sc, sp) {
            sc = sc || 1;
            sp = sp || 3;
            N = (N || 1) * sp;
            for (var r = 0, g = sc, b = 2 * sc; r < N; r += sp, g += sp, b += sp) {
                var R = color[r], G = color[g], B = color[b];
                // Do something with RGB values
                color[r] = R;
                color[g] = G;
                color[b] = B;
            }
            return color;
        },
        /** Conversion function.
         */
        "applyFunctionRGB": function (color, fun, N, sc, sp) {
            sc = sc || 1;
            sp = sp || 3;
            N = (N || 1) * sp;
            for (var r = 0, g = sc, b = 2 * sc; r < N; r += sp, g += sp, b += sp) {
                var c = fun(color[r], color[g], color[b]);
                color[r] = c[0];
                color[g] = c[1];
                color[b] = c[2];
            }
            return color;
        },
        /** Conversion function.
         */
        "applyFunctionColor": function (color, fun, N, sc, sp) {
            sc = sc || 1;
            sp = sp || 3;
            N = (N || 1) * sp;
            for (var r = 0, g = sc, b = 2 * sc; r < N; r += sp, g += sp, b += sp) {
                var R = color[r], G = color[g], B = color[b];
                var c = fun([R, G, B]);
                color[r] = c[0];
                color[g] = c[1];
                color[b] = c[2];
            }
            return color;
        },
        /** Conversion function.
         */
        "RGB to GRAY": function (color, N, sc, sp) {
            sc = sc || 1;
            sp = sp || 3;
            N = (N || 1) * sp;
            for (var r = 0, g = sc, b = 2 * sc; r < N; r += sp, g += sp, b += sp) {
                var R = color[r], G = color[g], B = color[b];
                var gray = 0.2989 * R + 0.5870 * G + 0.1140 * B;
                color[r] = gray;
                color[g] = gray;
                color[b] = gray;
            }
            return color;
        },
        /** Conversion function.
         */
        "RGB to HSV":  function (color, N, sc, sp) {
            sc = sc || 1;
            sp = sp || 3;
            N = (N || 1) * sp;
            var I6 = 1 / 6;
            for (var r = 0, g = sc, b = 2 * sc; r < N; r += sp, g += sp, b += sp) {
                var R = color[r], G = color[g], B = color[b];
                var v = (R > G ? R : G) > B ? (R > G ? R : G) : B;
                var s = v - ((R < G ? R : G) < B ? (R < G ? R : G) : B), h = 0;
                if (s !== 0) {
                    if (v === R) {
                        h = ((G - B) / s) * I6;
                    } else if (v === G) {
                        h = (2 + (B - R) / s) * I6;
                    } else if (v === B) {
                        h = (4 + (R - G) / s) * I6;
                    }
                    if (h < 0) {
                        h += 1;
                    }
                    if (v !== 0) {
                        s /= v;
                    }
                }
                color[r] = h;
                color[g] = s;
                color[b] = v;
            }
            return color;
        },
        /** Conversion function.
         */
        "HSV to RGB":  function (color, N, sc, sp) {
            sc = sc || 1;
            sp = sp || 3;
            N = (N || 1) * sp;
            for (var r = 0, g = sc, b = 2 * sc; r < N; r += sp, g += sp, b += sp) {
                var H = color[r], S = color[g], V = color[b];
                var t = (H * 6 | 0) % 6;
                var f = H * 6 - t;
                var l = V * (1 - S);
                var m = V * (1 - f * S);
                var n = V * (1 - (1 - f) * S);
                switch (t) {
                case 0:
                    color[r] = V;
                    color[g] = n;
                    color[b] = l;
                    break;
                case 1:
                    color[r] = m;
                    color[g] = V;
                    color[b] = l;
                    break;
                case 2:
                    color[r] = l;
                    color[g] = V;
                    color[b] = n;
                    break;
                case 3:
                    color[r] = l;
                    color[g] = m;
                    color[b] = V;
                    break;
                case 4:
                    color[r] = n;
                    color[g] = l;
                    color[b] = V;
                    break;
                case 5:
                    color[r] = V;
                    color[g] = l;
                    color[b] = m;
                    break;
                }
            }
            return color;
        },
        /** Conversion function.
         */
        "RGB to HSL":  function (color, N, sc, sp) {
            sc = sc || 1;
            sp = sp || 3;
            N = (N || 1) * sp;
            var SQRT3 = Math.sqrt(3), IPI2 = 1 / (2 * Math.PI), I3 = 1 / 3;
            for (var r = 0, g = sc, b = 2 * sc; r < N; r += sp, g += sp, b += sp) {
                var R = color[r], G = color[g], B = color[b];
                var h = Math.atan2(SQRT3 * (G - B), 2 * R - G - B) * IPI2;
                color[r] = h < 0 ? (h + 1) : h;
                var M = (R > G ? R : G) > B ? (R > G ? R : G) : B;
                var m = (R < G ? R : G) < B ? (R < G ? R : G) : B;
                color[g] = M - m;
                color[b] = (R + G + B) * I3;
            }
            return color;
        },
        /** Conversion function.
         */
        "HSL to RGB":  function (color, N, sc, sp) {
            sc = sc || 1;
            sp = sp || 3;
            N = (N || 1) * sp;
            var PI = Math.PI, PIMI3 = PI / 3, PI2 = PI * 2, PIM2I3 = 2 * PI / 3;
            var I3 = 1 / 3;
            var SQRT3I2 = Math.sqrt(3) / 2, ISQRT3 = 1 / Math.sqrt(3);
            for (var r = 0, g = sc, b = 2 * sc; r < N; r += sp, g += sp, b += sp) {
                var H = color[r], S = color[g], L = color[b];
                var h = H * PI2;
                var hstar = h;
                while (hstar > PIMI3) {
                    hstar -= PIMI3;
                }
                var c = SQRT3I2 * S / Math.sin(PIM2I3 - hstar);
                var c1 = c * Math.cos(h) * I3, c2 = c * Math.sin(h) * ISQRT3;
                color[r] = L + c1 * 2;
                color[g] = L - c1 + c2;
                color[b] = L - c1 - c2;
            }
            return color;
        },
        /** Conversion function.
         * @todo 
         * Normalize values between [0, 1] in HSI conversion.
         */
        "RGB to HSI": function (color, N, sc, sp) {
            sc = sc || 1;
            sp = sp || 3;
            N = (N || 1) * sp;
            var ISQRT3 = 1 / Math.sqrt(3), ISQRT2 = 1 / Math.sqrt(2), ISQRT6 = 1 / Math.sqrt(6);
            for (var r = 0, g = sc, b = 2 * sc; r < N; r += sp, g += sp, b += sp) {
                var R = color[r], G = color[g], B = color[b];
                var O2 = (G - B) * ISQRT2;
                var O3 = (2 * R - G - B) * ISQRT6;
                color[r] = Math.atan2(O2, O3);
                color[g] = Math.sqrt(O2 * O2 + O3 * O3);
                color[b] = (R + G + B) * ISQRT3;
            }
            return color;
        },
        /** Conversion function.
         * @todo 
         * Normalize values between [0, 1] in HSI conversion.
         */
        "HSI to RGB": function (color, N, sc, sp) {
            sc = sc || 1;
            sp = sp || 3;
            N = (N || 1) * sp;
            var SQRT3 = Math.sqrt(3), SQRT2 = Math.sqrt(2), SQRT6 = Math.sqrt(6);
            var I6 = 1 / 6, I3 = 1 / 3;
            for (var r = 0, g = sc, b = 2 * sc; r < N; r += sp, g += sp, b += sp) {
                var H = color[r], S = color[g], O1 = color[b];
                var O2 = S * Math.sin(H);
                var O3 = S * Math.cos(H);
                var c1 = O1 * SQRT3, c2 = O2 * SQRT2, c3 = O3 * SQRT6;
                var R = (c1 + c3) * I3;
                var G = (2 * c1 + 3 * c2 - c3) * I6;
                var B = (2 * c1 - 3 * c2 - c3) * I6;
                color[r] = R;
                color[g] = G;
                color[b] = B;
            }
            return color;
        },
        /** Conversion function.
         */
        "LinearRGB to sRGB": function (color, N, sc, sp) {
            sc = sc || 1;
            sp = sp || 3;
            N = (N || 1) * sp;
            var a = 0.055, I2D4 = 1 / 2.4;
            for (var r = 0, g = sc, b = 2 * sc; r < N; r += sp, g += sp, b += sp) {
                var R = color[r], G = color[g], B = color[b];
                color[r] = (R > 0.0031308) ? (1.055 * Math.pow(R, I2D4) - a) : (R * 12.92);
                color[g] = (G > 0.0031308) ? (1.055 * Math.pow(G, I2D4) - a) : (G * 12.92);
                color[b] = (B > 0.0031308) ? (1.055 * Math.pow(B, I2D4) - a) : (B * 12.92);
            }
            return color;
        },
        /** Conversion function.
         */
        "sRGB to LinearRGB": function (color, N, sc, sp) {
            sc = sc || 1;
            sp = sp || 3;
            N = (N || 1) * sp;
            var I12D92 = 1 / 12.92, a = 0.055, I1PA = 1 / 1.055;
            for (var r = 0, g = sc, b = 2 * sc; r < N; r += sp, g += sp, b += sp) {
                var sR = color[r], sG = color[g], sB = color[b];
                color[r] = sR > 0.04045 ? Math.pow((sR + a) * I1PA, 2.4) : sR * I12D92;
                color[g] = sG > 0.04045 ? Math.pow((sG + a) * I1PA, 2.4) : sG * I12D92;
                color[b] = sB > 0.04045 ? Math.pow((sB + a) * I1PA, 2.4) : sB * I12D92;
            }
            return color;
        },
        /** Conversion function.
         */
        "RGB to CMY":  function (color, N, sc, sp) {
            sc = sc || 1;
            sp = sp || 3;
            N = (N || 1) * sp;
            for (var r = 0, g = sc, b = 2 * sc; r < N; r += sp, g += sp, b += sp) {
                color[r] = 1 - color[r];
                color[g] = 1 - color[g];
                color[b] = 1 - color[b];
            }
            return color;
        },
        /** Conversion function.
         */
        "CMY to RGB": function (color, N, sc, sp) {
            sc = sc || 1;
            sp = sp || 3;
            N = (N || 1) * sp;
            for (var r = 0, g = sc, b = 2 * sc; r < N; r += sp, g += sp, b += sp) {
                color[r] = 1 - color[r];
                color[g] = 1 - color[g];
                color[b] = 1 - color[b];
            }
            return color;
        },
        /** Conversion function.
         */
        "RGB to Opponent": function (color, N, sc, sp) {
            sc = sc || 1;
            sp = sp || 3;
            N = (N || 1) * sp;
            var ISQRT3 = 1 / Math.sqrt(3), ISQRT2 = 1 / Math.sqrt(2), ISQRT6 = 1 / Math.sqrt(6);
            for (var r = 0, g = sc, b = 2 * sc; r < N; r += sp, g += sp, b += sp) {
                var R = color[r], G = color[g], B = color[b];
                color[r] = (R + G + B) * ISQRT3;
                color[g] = (R - G) * ISQRT2;
                color[b] = (R + G - 2 * B) * ISQRT6;
            }
            return color;
        },
        /** Conversion function.
         */
        "Opponent to RGB": function (color, N, sc, sp) {
            sc = sc || 1;
            sp = sp || 3;
            N = (N || 1) * sp;
            var SQRT3 = Math.sqrt(3), SQRT2 = Math.sqrt(2), SQRT6 = Math.sqrt(6);
            var I6 = 1 / 6, I3 = 1 / 3;
            for (var r = 0, g = sc, b = 2 * sc; r < N; r += sp, g += sp, b += sp) {
                var O1 = color[r], O2 = color[g], O3 = color[b];
                var c1 = O1 * SQRT3, c2 = O2 * SQRT2, c3 = O3 * SQRT6;
                color[r] = (2 * c1 + 3 * c2 + c3) * I6;
                color[g] = (2 * c1 - 3 * c2 + c3) * I6;
                color[b] = (c1 - c3) * I3;
            }
            return color;
        },
        /** Conversion function.
         */
        "RGB to Ohta": function (color, N, sc, sp) {
            sc = sc || 1;
            sp = sp || 3;
            N = (N || 1) * sp;
            var ISQRT3 = 1 / Math.sqrt(3), ISQRT2 = 1 / Math.sqrt(2), ISQRT6 = 1 / Math.sqrt(6);
            for (var r = 0, g = sc, b = 2 * sc; r < N; r += sp, g += sp, b += sp) {
                var R = color[r], G = color[g], B = color[b];
                color[r] = (R + G + B) * ISQRT3;
                color[g] = (R - B) * ISQRT2;
                color[b] = (-R + 2 * G - B) * ISQRT6;
            }
            return color;
        },
        /** Conversion function.
         */
        "Ohta to RGB": function (color, N, sc, sp) {
            sc = sc || 1;
            sp = sp || 3;
            N = (N || 1) * sp;
            var SQRT3 = Math.sqrt(3), SQRT2 = Math.sqrt(2), SQRT6 = Math.sqrt(6);
            var I6 = 1 / 6, I3 = 1 / 3;
            for (var r = 0, g = sc, b = 2 * sc; r < N; r += sp, g += sp, b += sp) {
                var O1 = color[r], O2 = color[g], O3 = color[b];
                var c1 = O1 * SQRT3, c2 = O2 * SQRT2, c3 = O3 * SQRT6;
                color[g] = (c1 + c3) * I3;
                color[r] = (2 * c1 + 3 * c2 - c3) * I6;
                color[b] = (2 * c1 - 3 * c2 - c3) * I6;
            }
            return color;
        },
        /** Conversion function.
         */
        "LinearRGB to rgY": function (color, N, sc, sp) {
            sc = sc || 1;
            sp = sp || 3;
            N = (N || 1) * sp;
            for (var r = 0, g = sc, b = 2 * sc; r < N; r += sp, g += sp, b += sp) {
                var R = color[r], G = color[g], B = color[b];
                var Y = R + G + B;
                if (Y > 0) {
                    var iY = 1 / Y;
                    color[r] = R * iY ;
                    color[g] = G * iY;
                    color[b] = Y;
                } else {
                    color[r] = 1 / 3;
                    color[g] = 1 / 3;
                    color[b] = 0;
                }
            }
            return color;
        },
        /** Conversion function.
         */
        "rgY to LinearRGB": function (color, N, sc, sp) {
            sc = sc || 1;
            sp = sp || 3;
            N = (N || 1) * sp;
            for (var r = 0, g = sc, b = 2 * sc; r < N; r += sp, g += sp, b += sp) {
                var R = color[r], G = color[g], Y = color[b];
                color[r] = R * Y;
                color[g] = G * Y;
                color[b] = (1 - R - G) * Y;
            }
            return color;
        },

        // CIE colorspace
        /** Conversion function.
         * @private
         */
        getXYZTransform: function (inverse, illuminant, primaries) {
            illuminant = illuminant || [0.31271, 0.32902, 1]; // D65 xyY
            primaries = primaries || [0.64, 0.33, 1, 0.30, 0.60, 1, 0.15, 0.06, 1]; // sRGB xyY
            // White Point conversion
            var XYZWP = CS["xyY to XYZ"](illuminant);
            XYZWP = Matrix.toMatrix(XYZWP);
            
            // Primaries conversion
            var primaries = CS["xyY to XYZ"](primaries, 3);
            primaries = new Matrix([3, 3], primaries);
            
            var S = Matrix.diag(primaries.inv().mtimes(XYZWP));
            
            var XYZMat = primaries.mtimes(S);
            return inverse ? XYZMat.inv() : XYZMat;
        },
        /** Conversion function.
         */
        "LinearRGB to XYZ": function (color, N, sc, sp, wp, prim) {
            var mat = CS.getXYZTransform(false, wp, prim).getData();
            CS.matrix(color, mat, N, sc, sp);
            return color;
        },
        /** Conversion function.
         */
        "XYZ to LinearRGB": function (color, N, sc, sp, wp, prim) {
            var mat = CS.getXYZTransform(true, wp, prim).getData();
            CS.matrix(color, mat, N, sc, sp);
            return color;
        },
        /** Conversion function.
         */
        "XYZ to Lab": function (color, N, sc, sp, wp) {
            sc = sc || 1;
            sp = sp || 3;
            N = (N || 1) * sp;

            wp = wp || [0.31271, 0.32902, 1];
            var x = wp[0], y = wp[1], Yn = wp[2];
            var Xn = x * Yn / y;
            var Zn = (1 - x - y) * Yn / y;
            var IXn = 1 / Xn, IYn = 1 / Yn, IZn = 1 / Zn;

            var I3 = 1 / 3, I116M16 = 16 / 116;
            for (var r = 0, g = sc, b = 2 * sc; r < N; r += sp, g += sp, b += sp) {
                var X = color[r], Y = color[g], Z = color[b];
                var c1 = X  * IXn;
                if (c1 > 0.008856) {
                    c1 = Math.pow(c1, I3);
                } else {
                    c1 = 7.787 * c1 + I116M16;
                }
                var c2 = Y * IYn;
                if (c2 > 0.008856) {
                    c2 = Math.pow(c2, I3);
                } else {
                    c2 = 7.787 * c2 + I116M16;
                }
                var c3 = Z  * IZn;
                if (c3 > 0.008856) {
                    c3 = Math.pow(c3, I3);
                } else {
                    c3 = 7.787 * c3 + I116M16;
                }

                color[r] = 116 * c2 - 16;
                color[g] = 500 * (c1 - c2);
                color[b] = 200 * (c2 - c3);
            }
            return color;
        },
        /** Conversion function.
         */
        "Lab to XYZ": function (color, N, sc, sp, wp) {
            sc = sc || 1;
            sp = sp || 3;
            N = (N || 1) * sp;

            wp = wp || [0.31271, 0.32902, 1];
            var x = wp[0], y = wp[1], Yn = wp[2];
            var Xn = x * Yn / y;
            var Zn = (1 - x - y) * Yn / y;

            var CST1 = Math.pow(0.008856, 1 / 3), CST2 = 1 / 7.787;
            var I116 = 1 / 116, I500 = 1 / 500, I200 = 1 / 200;
            var I116M16 = 16 / 116;
            for (var r = 0, g = sc, b = 2 * sc; r < N; r += sp, g += sp, b += sp) {
                var L = color[r], as = color[g], bs = color[b];
                var YTmp = (L  + 16) * I116;
                var XTmp = YTmp + as  * I500;
                var ZTmp = YTmp - bs  * I200;
                if (YTmp > CST1) {
                    YTmp = Math.pow(YTmp, 3);
                } else {
                    YTmp = (YTmp - I116M16) * CST2;
                }
                if (XTmp > CST1) {
                    XTmp = Math.pow(XTmp, 3);
                } else {
                    XTmp = (XTmp - I116M16) * CST2;
                }
                if (ZTmp > CST1) {
                    ZTmp = Math.pow(ZTmp, 3);
                } else {
                    ZTmp = (ZTmp - I116M16) * CST2;
                }

                color[r] = XTmp * Xn;
                color[g] = YTmp * Yn;
                color[b] = ZTmp * Zn;
            }
            return color;
        },
        /** Conversion function.
         */
        "XYZ to Luv": function (color, N, sc, sp, wp) {
            sc = sc || 1;
            sp = sp || 3;
            N = (N || 1) * sp;

            wp = wp || [0.31271, 0.32902, 1];
            var x = wp[0], y = wp[1], Yn = wp[2];
            var Xn = x * Yn / y;
            var Zn = (1 - x - y) * Yn / y;
            var IYn = 1 / Yn;
            var un = 4 * Xn / (Xn + 15 * Yn + 3 * Zn);
            var vn = 9 * Yn / (Xn + 15 * Yn + 3 * Zn);

            var I3 = 1 / 3;
            for (var r = 0, g = sc, b = 2 * sc; r < N; r += sp, g += sp, b += sp) {
                var X = color[r], Y = color[g], Z = color[b];
                var LTmp = Y * IYn;

                if (LTmp > 0.008856) {
                    LTmp = 116 * Math.pow(LTmp, I3) - 16;
                } else {
                    LTmp *= 903.3;
                }

                var tmp = 1 / (X + 15 * Y + 3 * Z);
                tmp = isFinite(tmp) ? tmp : 0;
                var uTmp = 4 * tmp * X;
                var vTmp = 9 * tmp * Y;

                tmp = 13 * LTmp;
                color[r] = LTmp;
                color[g] = tmp * (uTmp - un);
                color[b] = tmp * (vTmp - vn);
            }
            return color;
        },
        /** Conversion function.
         */
        "Luv to XYZ": function (color, N, sc, sp, wp) {
            sc = sc || 1;
            sp = sp || 3;
            N = (N || 1) * sp;

            wp = wp || [0.31271, 0.32902, 1];
            var x = wp[0], y = wp[1], Yn = wp[2];
            var Xn = x * Yn / y;
            var Zn = (1 - x - y) * Yn / y;
            var un = 4 * Xn / (Xn + 15 * Yn + 3 * Zn);
            var vn = 9 * Yn / (Xn + 15 * Yn + 3 * Zn);

            var CST1 = Math.pow(0.008856, 1 / 3), CST2 = 1 / 7.787;
            var I116 = 1 / 116, I116M16 = 16 / 116;
            for (var r = 0, g = sc, b = 2 * sc; r < N; r += sp, g += sp, b += sp) {
                var L = color[r], u = color[g], v = color[b];
                var YTmp = (L + 16) * I116;
                if (YTmp > CST1) {
                    YTmp = Math.pow(YTmp, 3);
                } else {
                    YTmp = (YTmp - I116M16) * CST2;
                }
                var tmp = 1 / (13 * L);
                tmp = isFinite(tmp) ? tmp : 0;
                var uTmp = u * tmp + un;
                var vTmp = v * tmp + vn;
                tmp = YTmp / (4 * vTmp);

                color[r] = 9 * uTmp * tmp;
                color[g] = YTmp;
                color[b] = (12 - 3 * uTmp - 20 * vTmp) * tmp;
            }
            return color;
        },
        /** Conversion function.
         */
        'Lab to Lch': function (color, N, sc, sp) {
            sc = sc || 1;
            sp = sp || 3;
            N = (N || 1) * sp;
            var IPI2 = 1 / (2 * Math.PI);
            for (var r = 0, g = sc, b = 2 * sc; r < N; r += sp, g += sp, b += sp) {
                var L = color[r], au = color[g], bv = color[b];
                var hTmp = Math.atan2(bv, au) * IPI2;
                color[r] = L;
                color[g] = Math.sqrt(au * au + bv * bv);
                color[b] = hTmp < 0 ? hTmp + 1 : hTmp;
            }
            return color;
        },
        /** Conversion function.
         */
        'Lch to Lab': function (color, N, sc, sp) {
            sc = sc || 1;
            sp = sp || 3;
            N = (N || 1) * sp;
            var PI2 = Math.PI * 2;
            for (var r = 0, g = sc, b = 2 * sc; r < N; r += sp, g += sp, b += sp) {
                var L = color[r], c = color[g], h = color[b];
                var hTmp = h * PI2;
                var auTmp = Math.cos(hTmp) * c;
                var bvTMP = Math.sin(hTmp) * c;
                color[r] = L;
                color[g] = auTmp;
                color[b] = bvTMP;
            }
            return color;
        },
        // CIE function combinations
        /** Conversion function.
         */
        "RGB to XYZ": function (color, N, sc, sp) {
            CS['sRGB to LinearRGB'](color, N, sc, sp);
            CS['LinearRGB to XYZ'](color, N, sc, sp);
            return color;
        },
        /** Conversion function.
         */
        "XYZ to RGB": function (color, N, sc, sp) {
            CS['XYZ to LinearRGB'](color, N, sc, sp);
            CS['LinearRGB to sRGB'](color, N, sc, sp);
            return color;
        },
        /** Conversion function.
         */
        "RGB to Lab": function (color, N, sc, sp, wp) {
            CS['sRGB to LinearRGB'](color, N, sc, sp);
            CS['LinearRGB to XYZ'](color, N, sc, sp, wp);
            CS['XYZ to Lab'](color, N, sc, sp, wp);
            return color;
        },
        /** Conversion function.
         */
        "Lab to RGB": function (color, N, sc, sp) {
            CS['Lab to XYZ'](color, N, sc, sp);
            CS['XYZ to LinearRGB'](color, N, sc, sp);
            CS['LinearRGB to sRGB'](color, N, sc, sp);
            return color;
        },
        /** Conversion function.
         */
        'RGB to Luv': function (color, N, sc, sp, wp) {
            CS['sRGB to LinearRGB'](color, N, sc, sp);
            CS['LinearRGB to XYZ'](color, N, sc, sp);
            CS['XYZ to Luv'](color, N, sc, sp, wp);
            return color;
        },
        /** Conversion function.
         */
        'Luv to RGB': function (color, N, sc, sp, wp) {
            CS['Luv to XYZ'](color, N, sc, sp, wp);
            CS['XYZ to LinearRGB'](color, N, sc, sp);
            CS['LinearRGB to sRGB'](color, N, sc, sp);
            return color;
        },
        /** Conversion function.
         */
        'RGB to Lch': function (color, N, sc, sp, wp) {
            CS['sRGB to LinearRGB'](color, N, sc, sp);
            CS['LinearRGB to XYZ'](color, N, sc, sp);
            CS['XYZ to Lab'](color, N, sc, sp, wp);
            CS['Lab to Lch'](color, N, sc, sp);
            return color;
        },
        /** Conversion function.
         */
        'Lch to RGB': function (color, N, sc, sp, wp) {
            CS['Lch to Lab'](color, N, sc, sp);
            CS['Lab to XYZ'](color, N, sc, sp, wp);
            CS['XYZ to LinearRGB'](color, N, sc, sp);
            CS['LinearRGB to sRGB'](color, N, sc, sp);
            return color;
        },

        // Chromaticity spaces
        /** Conversion function.
         */
        "XYZ to xyY": function (color, N, sc, sp, wp) {
            sc = sc || 1;
            sp = sp || 3;
            N = (N || 1) * sp;

            wp = wp || [0.31271, 0.32902, 1];
            var xn = wp[0], yn = wp[1];

            for (var r = 0, g = sc, b = 2 * sc; r < N; r += sp, g += sp, b += sp) {
                var X = color[r], Y = color[g], Z = color[b];
                var IL = 1 / (X + Y + Z);
                if (isFinite(IL)) {
                    color[r] = X * IL;
                    color[g] = Y * IL;
                    color[b] = Y;
                } else {
                    color[r] = xn;
                    color[g] = yn;
                    color[b] = 0;
                }
            }
            return color;
        },
        /** Conversion function.
         */
        "xyY to XYZ": function (color, N, sc, sp) {
            sc = sc || 1;
            sp = sp || 3;
            N = (N || 1) * sp;
            for (var r = 0, g = sc, b = 2 * sc; r < N; r += sp, g += sp, b += sp) {
                var x = color[r], y = color[g], Y = color[b];
                var tmp = Y / y;
                color[r] = x * tmp;
                color[g] = Y;
                color[b] = (1 - x - y) * tmp;
            }
            return color;
        },
        /** Conversion function.
         */
        "XYZ to 1960 uvY": function (color, N, sc, sp, wp) {
            sc = sc || 1;
            sp = sp || 3;
            N = (N || 1) * sp;

            wp = wp || [0.31271, 0.32902, 1];
            var x = wp[0], y = wp[1], Yn = wp[2];
            var Xn = x * Yn / y, Zn = (1 - x - y) * Yn / y;
            var un = 4 * Xn / (Xn + 15 * Yn + 3 * Zn);
            var vn1 = 6 * Yn / (Xn + 15 * Yn + 3 * Zn);

            for (var r = 0, g = sc, b = 2 * sc; r < N; r += sp, g += sp, b += sp) {
                var X = color[r], Y = color[g], Z = color[b];
                if (Y === 0) {
                    color[r] = un;
                    color[g] = vn1;
                    color[b] = 0;
                } else {
                    var IL = 1 / (X + 15 * Y + 3 * Z);
                    color[r] = 4 * X * IL;
                    color[g] = 6 * Y * IL;
                    color[b] = Y;
                }
            }
            return color;
        },
        /** Conversion function.
         */
        "1960 uvY to XYZ": function (color, N, sc, sp) {
            sc = sc || 1;
            sp = sp || 3;
            N = (N || 1) * sp;
            var I4M6 = 6 / 4, I3 = 1 / 3;
            for (var r = 0, g = sc, b = 2 * sc; r < N; r += sp, g += sp, b += sp) {
                var u = color[r], v = color[g], Y = color[b];
                var iv = 1 / v;
                var X = I4M6 * Y * u * iv;
                color[r] = X;
                color[g] = Y;
                color[b] = (6 * Y * iv - X - 15 * Y) * I3;
            }
            return color;
        },
        /** Conversion function.
         */
        "XYZ to 1976 u'v'Y": function (color, N, sc, sp, wp) {
            sc = sc || 1;
            sp = sp || 3;
            N = (N || 1) * sp;

            wp = wp || [0.31271, 0.32902, 1];
            var x = wp[0], y = wp[1], Yn = wp[2];
            var Xn = x * Yn / y, Zn = (1 - x - y) * Yn / y;
            var un = 4 * Xn / (Xn + 15 * Yn + 3 * Zn);
            var vn = 9 * Yn / (Xn + 15 * Yn + 3 * Zn);

            for (var r = 0, g = sc, b = 2 * sc; r < N; r += sp, g += sp, b += sp) {
                var X = color[r], Y = color[g], Z = color[b];
                if (Y === 0) {
                    color[r] = un;
                    color[g] = vn;
                    color[b] = 0;
                } else {
                    var iL = 1 / (X + 15 * Y + 3 * Z);
                    color[r] = 4 * X * iL;
                    color[g] = 9 * Y * iL;
                    color[b] = Y;
                }
            }
            return color;
        },
        /** Conversion function.
         */
        "1976 u'v'Y to XYZ": function (color, N, sc, sp) {
            sc = sc || 1;
            sp = sp || 3;
            N = (N || 1) * sp;
            var I4M9 = 9 / 4, I3 = 1 / 3;
            for (var r = 0, g = sc, b = 2 * sc; r < N; r += sp, g += sp, b += sp) {
                var u = color[r], v = color[g], Y = color[b];
                var iv = 1/ v;
                var X = I4M9 * Y * u  * iv;
                color[r] = X;
                color[g] = Y;
                color[b] = (9 * Y * iv - X - 15 * Y) * I3;
            }
            return color;
        },
        /** Conversion function.
         */
        "xyY to 1960 uvY": function (color, N, sc, sp) {
            sc = sc || 1;
            sp = sp || 3;
            N = (N || 1) * sp;
            for (var r = 0, g = sc, b = 2 * sc; r < N; r += sp, g += sp, b += sp) {
                var x = color[r], y = color[g];
                var tmp = 1 / (-2 * x + 12 * y + 3);
                color[r] = 4 * x * tmp;
                color[g] = 6 * y * tmp;
            }
            return color;
        },
        /** Conversion function.
         */
        "1960 uvY to xyY": function (color, N, sc, sp) {
            sc = sc || 1;
            sp = sp || 3;
            N = (N || 1) * sp;
            for (var r = 0, g = sc, b = 2 * sc; r < N; r += sp, g += sp, b += sp) {
                var u = color[r], v = color[g];
                var tmp = 1 / (2 * u - 8 * v + 4);
                // Do something with RGB values
                color[r] = 3 * u * tmp;
                color[g] = 2 * v * tmp;
            }
            return color;
        },
        /** Conversion function.
         */
        "1976 u'v'Y to xyY": function (color, N, sc, sp) {
            sc = sc || 1;
            sp = sp || 3;
            N = (N || 1) * sp;
            for (var r = 0, g = sc, b = 2 * sc; r < N; r += sp, g += sp, b += sp) {
                var u = color[r], v = color[g];
                var tmp = 1 / (6 * u - 16 * v + 12);
                color[r] = 9 * u * tmp;
                color[g] = 4 * v * tmp;
            }
            return color;
        },
        /** Conversion function.
         */
        "xyY to 1976 u'v'Y": function (color, N, sc, sp) {
            sc = sc || 1;
            sp = sp || 3;
            N = (N || 1) * sp;
            for (var r = 0, g = sc, b = 2 * sc; r < N; r += sp, g += sp, b += sp) {
                var x = color[r], y = color[g];
                var tmp = 1 / (-2 * x + 12 * y + 3);
                color[r] = 4 * x * tmp;
                color[g] = 9 * y * tmp;
            }
            return color;
        },
        /** Conversion function.
         */
        "1976 u'v'Y to 1960 uvY": function (color, N, sc, sp) {
            sc = sc || 1;
            sp = sp || 3;
            N = (N || 1) * sp + sc;
            var I3M2 = 2 / 3;
            for (var g = sc; g < N; g += sp) {
                color[g] *= I3M2;
            }
            return color;
        },
        /** Conversion function.
         */
        "1960 uvY to 1976 u'v'Y": function (color, N, sc, sp) {
            sc = sc || 1;
            sp = sp || 3;
            N = (N || 1) * sp + sc;
            var I2M3 = 3 / 2;
            for (var g = sc; g < N; g += sp) {
                color[g] *= I2M3;
            }
            return color;
        },
        // Chromaticity function combinations
        /** Conversion function.
         */
        'RGB to rgY': function (color, N, sc, sp) {
            CS['sRGB to LinearRGB'](color, N, sc, sp);
            CS['LinearRGB to rgY'](color, N, sc, sp);
            return color;
        },
        /** Conversion function.
         */
        'rgY to RGB': function (color, N, sc, sp) {
            CS['rgY to LinearRGB'](color, N, sc, sp);
            CS['LinearRGB to sRGB'](color, N, sc, sp);
            return color;
        },
        /** Conversion function.
         */
        'rgY to xyY': function (color, N, sc, sp) {
            CS['rgY to LinearRGB'](color, N, sc, sp);
            CS['LinearRGB to XYZ'](color, N, sc, sp);
            CS['XYZ to xyY'](color, N, sc, sp);
            return color;
        },
        /** Conversion function.
         */
        'xyY to rgY': function (color, N, sc, sp) {
            CS['xyY to XYZ'](color, N, sc, sp);
            CS['XYZ to LinearRGB'](color, N, sc, sp);
            CS['LinearRGB to rgY'](color, N, sc, sp);
            return color;
        },
        /** Conversion function.
         */
        'RGB to xyY': function (color, N, sc, sp) {
            CS['sRGB to LinearRGB'](color, N, sc, sp);
            CS['LinearRGB to XYZ'](color, N, sc, sp);
            CS['XYZ to xyY'](color, N, sc, sp);
            return color;
        },
        /** Conversion function.
         */
        'xyY to RGB': function (color, N, sc, sp) {
            CS['xyY to XYZ'](color, N, sc, sp);
            CS['XYZ to LinearRGB'](color, N, sc, sp);
            CS['LinearRGB to sRGB'](color, N, sc, sp);
            return color;
        },
        /** Conversion function.
         */
        'RGB to 1960 uvY': function (color, N, sc, sp) {
            CS['sRGB to LinearRGB'](color, N, sc, sp);
            CS['LinearRGB to XYZ'](color, N, sc, sp);
            CS['XYZ to xyY'](color, N, sc, sp);
            CS['xyY to 1960 uvY'](color, N, sc, sp);
            return color;
        },
        /** Conversion function.
         */
        '1960 uvY to RGB': function (color, N, sc, sp) {
            CS['1960 uvY to xyY'](color, N, sc, sp);
            CS['xyY to XYZ'](color, N, sc, sp);
            CS['XYZ to LinearRGB'](color, N, sc, sp);
            CS['LinearRGB to sRGB'](color, N, sc, sp);
            return color;
        },
        /** Conversion function.
         */
        "RGB to 1976 u'v'Y": function (color, N, sc, sp) {
            CS['sRGB to LinearRGB'](color, N, sc, sp);
            CS['LinearRGB to XYZ'](color, N, sc, sp);
            CS["XYZ to 1976 u'v'Y"](color, N, sc, sp);
            return color;
        },
        /** Conversion function.
         */
        "1976 u'v'Y to RGB": function (color, N, sc, sp) {
            CS["1976 u'v'Y to XYZ"](color, N, sc, sp);
            CS['XYZ to LinearRGB'](color, N, sc, sp);
            CS['LinearRGB to sRGB'](color, N, sc, sp);
            return color;
        }
    };

    global.Colorspaces = CS;

})(Matrix);

(function (Matrix, Matrix_prototype) {
    "use strict";

    //////////////////////////////////////////////////////////////////
    //                       COLOR IMAGES MODULE                    //
    //////////////////////////////////////////////////////////////////


    var matlabEquivalence = {
        "lab2lch":   "Lab to Lch",
        "lab2srgb":  "Lab to RGB",
        "lab2xyz":   "Lab to XYZ",
        "lch2lab":   "Lch to Lab",
        "srgb2cmyk": "RGB to CMY",
        "srgb2lab":  "RGB to Lab",
        "srgb2xyz":  "RGB to XYZ",
        "upvpl2xyz": "1976 u'v'Y to XYZ",
        "uvl2xyz":   "1960 uvY to XYZ",
        "xyl2xyz":   "xyY to XYZ",
        "xyz2lab":   "XYZ to Lab",
        "xyz2srgb":  "XYZ to RGB",
        "xyz2upvpl": "XYZ to 1976 u'v'",
        "xyz2uvl":   "XYZ to 1960 uv",
        "xyz2xyl":   "XYZ to xyY"
    };


    /** @class Matrix */


    /** Apply a transformation to each RGB triplet of an image.
     *
     * @param {String | Function | Matrix} cform
     *
     * @chainable
     * @matlike
     */
    Matrix_prototype.applycform = function (cform) {
        if (this.ndims() !== 3 || this.getSize(2) < 3) {
            throw new Error("Matrix.applycform: Matrix must be an " +
                            "image with RGB components.");
        }
        var N = this.getSize(0) * this.getSize(1);
        if (typeof(cform) === "string") {
            if (Matrix.Colorspaces[cform]) {
                Matrix.Colorspaces[cform](this.getData(), N, N, 1);
            } else if (Matrix.Colorspaces[matlabEquivalence[cform]]) {
                Matrix.Colorspaces[matlabEquivalence[cform]](this.getData(), N, N, 1);
            } else {
                throw new Error("Matrix.applycform: Unknown color transformation " + cform);
            }
        } else if (typeof(cform) === "function") {
            if (cform.length === 3) {
                Matrix.Colorspaces.applyFunctionRGB(this.getData(), cform, N, N, 1);
            } else if (cform.length === 1) {
                Matrix.Colorspaces.applyFunctionColor(this.getData(), cform, N, N, 1);
            }
        } else {
            cform = Matrix.toMatrix(cform);
            if (!Tools.checkSizeEquals(cform.size(), [3, 3], Matrix.ignoreTrailingDims)) {
                throw new Error("Matrix.applycform: Matrix argument must be 3x3.");
            }
            Matrix.Colorspaces.matrix(this.getData(), cform.getData(), N, N, 1);
        }
        return this;
    };

    Matrix.applycform = function (im, cform) {
        return im.getCopy().applycform(cform);
    };


    /** Convert an gray-level image to a color image given a colormap.
     *
     * @param {String} colormap
     *  Can be "JET", or "HUE".
     *
     * @return {Matrix}
     */
    Matrix_prototype.toColormap = function (cMap) {
        var data = this.getData(), size = this.getSize(), dc = data.length;
        size[2] = 3;
        var out = new Matrix(size), dOut = out.getData();
        var R = dOut.subarray(0, dc), G = dOut.subarray(dc, 2 * dc), B = dOut.subarray(2 * dc, 3 * dc);
        var i, t, floor = Math.floor;
        if (cMap === "JET") {
            for (i = 0; i < dc; i++) {

                t = data[i] * 4;

                if (t >= 4) {
                    t = 3.99;
                } else if (t < 0) {
                    t = 0;
                }
                switch (floor(t * 2) % 8) {
                case 0:
                    R[i] = 0;
                    G[i] = 0;
                    B[i] = t + 0.5;
                    break;
                case 1:
                case 2:
                    R[i] = 0;
                    B[i] = 1;
                    G[i] = t - 0.5;
                    break;
                case 3:
                case 4:
                    R[i] = t - 1.5;
                    G[i] = 1;
                    B[i] = 2.5 - t;
                    break;
                case 5:
                case 6:
                    R[i] = 1;
                    G[i] = 3.5 - t;
                    B[i] = 0;
                    break;
                case 7:
                    R[i] = 4.5 - t;
                    G[i] = 0;
                    B[i] = 0;
                    break;
                }
            }

        } else if (cMap === "HUE") {

            for (i = 0; i < dc; i++) {
                var H = data[i];
                t = floor(H * 6) % 6;
                var f = H * 6 - t;
                switch (t) {
                case 0:
                    R[i] = 1;
                    G[i] = f;
                    B[i] = 0;
                    break;
                case 1:
                    R[i] = 1 - f;
                    G[i] = 1;
                    B[i] = 0;
                    break;
                case 2:
                    R[i] = 0;
                    G[i] = 1;
                    B[i] = f;
                    break;
                case 3:
                    R[i] = 0;
                    G[i] = 1 - f;
                    B[i] = 1;
                    break;
                case 4:
                    R[i] = f;
                    G[i] = 0;
                    B[i] = 1;
                    break;
                case 5:
                    R[i] = 1;
                    G[i] = 0;
                    B[i] = 1 - f;
                    break;
                }
            }

        } else if (cMap === "HUE") {
            dOut.set(data);
        }
        return out;
    };


    Matrix_prototype.correctImage = function (ill, illout) {
        illout = illout || Matrix.CIE.getIlluminant('D65');
        var mat = Matrix.CIE.getIlluminantConversionMatrix(illout, ill);
        this.applycform('sRGB to LinearRGB')
            .applycform(mat)
            .applycform('LinearRGB to sRGB');
        return this;
    };

    Matrix.correctImage = function (im, ill, illout) {
        return im.getCopy().correctImage(ill, illout);
    };

    Matrix_prototype.im2CCT = function () {
        var cform = Matrix.CIE['xyY to CCT'];

        var sizeOut = this.getSize();
        sizeOut.pop();
        var imOut = new Matrix(sizeOut, 'single');

        var id = this.getData(), od = imOut.getData();

        // Iterator to scan the view
        var view = this.getView();
        var dy = view.getStep(0), ly = view.getEnd(0), ny;
        var dx = view.getStep(1), lx = view.getEnd(1), nx;
        var dc = view.getStep(2);

        var x, y0, y1, y2, CCT, color = [];
        for (x = 0, nx = lx; x !== nx; x += dx) {
            y0 = x;
            y1 = x + dc;
            y2 = x + 2 * dc;
            for (ny = x + ly; y0 !== ny; y0 += dy, y1 += dy, y2 += dy) {
                color[0] = id[y0];
                color[1] = id[y1];
                color[2] = id[y2];
                CCT = cform(color);
                CCT = CCT < 1668 ? 1668 : (CCT > 20000 ? 20000 : CCT);
                CCT = isNaN(CCT)  ? 24999 : CCT;
                od[y0] = CCT;
            }
        }
        return imOut;
    };

    Matrix_prototype.CCT2im = function () {
        var cform = Matrix.CIE['CCT to xyY'];

        var sizeOut = this.getSize();
        sizeOut[2] = 3;
        var imOut = new Matrix(sizeOut, 'single');

        var id = this.getData(), od = imOut.getData();

        // Iterator to scan the view
        var view = imOut.getView();
        var dy = view.getStep(0), ly = view.getEnd(0), ny;
        var dx = view.getStep(1), lx = view.getEnd(1), nx;
        var dc = view.getStep(2);

        var x, y0, y1, y2, color = [];
        for (x = 0, nx = lx; x !== nx; x += dx) {
            y0 = x;
            y1 = x + dc;
            y2 = x + 2 * dc;
            for (ny = x + ly; y0 !== ny; y0 += dy, y1 += dy, y2 += dy) {
                color = cform(id[y0]);
                od[y0] = color[0];
                od[y1] = color[1];
                od[y2] = color[2];
            }
        }
        return imOut;
    };

})(Matrix, Matrix.prototype);<|MERGE_RESOLUTION|>--- conflicted
+++ resolved
@@ -1612,763 +1612,1061 @@
     };
     
 })(Matrix, Matrix.prototype);
-/*
- * This program is free software: you can redistribute it and/or modify
- * it under the terms of the GNU General Public License as published by
- * the Free Software Foundation, either version 3 of the License, or
- * (at your option) any later version.
- *
- * This program is distributed in the hope that it will be useful,
- * but WITHOUT ANY WARRANTY; without even the implied warranty of
- * MERCHANTABILITY or FITNESS FOR A PARTICULAR PURPOSE.  See the
- * GNU General Public License for more details.
- *
- * You should have received a copy of the GNU General Public License
- * along with this program.  If not, see <http://www.gnu.org/licenses/>.
- *
- * @author Baptiste Mazin     <baptiste.mazin@telecom-paristech.fr>
- * @author Guillaume Tartavel <guillaume.tartavel@telecom-paristech.fr>
- */
-
-
-(function () {
-    'use strict';
-    /* ********** WAVELET CLASS *************** */
-
-    /** Define a wavelet.
-     * @class
-     *  Provide several wavelets functions.
-     *  A wavelet can be either a common wavelet (called by its name)
-     *  or any user-defined wavelet from its recursive filters.
-     * @param {string} [name='haar']
-     *  Name of the wavelet.
-     * @return {Wavelet}
-     *  The wavelet definition (containing filters and some properties).
-     * @private
-     */
-    function Wavelet(name) {
-        var errMsg = this.constructor.name + ': ';
-
-        // Default arguments
-        if (name  === undefined) {
-            this.name = 'haar';
-        } else {
-            /** Name of the wavelet. */
-            this.name = name.toLowerCase();
-        }
-
-        // Pre-defined wavelets
-        if (Wavelet.list[this.name]) {
-            var wav = Wavelet.list[this.name];
-            var normalize = (wav.normalized !== undefined && !wav.normalized)
-                    ? function (h) { return Wavelet.filter(h, 'norm'); }
-                    : function (h) { return h; };
-            /** Low-pass recursive decomposition filter. */
-            this.filterL = normalize(wav.filterL);
-            /** Is the wavelet orthogonal? */
-            this.orthogonal = (wav.orthogonal) ? true : false;
-            if (wav.filterH) {
-                /** High-pass recursive decomposition filter. */
-                this.filterH = normalize(wav.filterH);
-            }
-            if (wav.invFilterL) {
-                /** Low-pass recursive reconstruction filter. */
-                this.invFilterL = normalize(wav.invFilterL);
-            }
-            if (wav.invFilterH) {
-                /** High-pass recursive reconstruction filter. */
-                this.invFilterH = normalize(wav.invFilterH);
-            }
-        }
-
-        // User-define wavelet
-        if (this.filterL === undefined) {
-            var errMsgFull = errMsg + "unknown wavelet '" + name + "'. \n";
-            errMsgFull += 'User-defined wavelets not implemented yet.';
-            throw new Error(errMsgFull);
-        }
-
-        // Compute complementary filter
-        var conj = function (h, offset) {
-            return Wavelet.filter(h, 'conjugate', (offset) ? -1 : 1);
-        };
-        if (!this.filterH && this.orthogonal) {
-            this.filterH = Wavelet.filter(conj(this.filterL), 'mirror');
-        }
-        if (!this.invFilterL) {
-            this.invFilterL = conj(this.filterH, true);
-        }
-        if (!this.invFilterH) {
-            this.invFilterH = conj(this.filterL, false);
-        }
-
-        // Return the object
-        return this;
-    }
-
-    /** Public List of wavelets. */
-    Wavelet.list = {
-        'haar': {
-            'orthogonal': true,
-            'normalized': false,
-            'filterL': new Float64Array([1, 1])
-        },
-        'db2': {
-            'name': 'Daubechies 2',
-            'orthogonal': true,
-            'normalized': false,
-            'filterL': new Float64Array([
-                1 + Math.sqrt(3),
-                3 + Math.sqrt(3),
-                3 - Math.sqrt(3),
-                1 - Math.sqrt(3)])
-        },
-        'db4': {
-            'name': 'Daubechies 4',
-            'orthogonal': true,
-            'filterL': new Float64Array([
-                -0.010597401784997278,
-                0.032883011666982945,
-                0.030841381835986965,
-                -0.18703481171888114,
-                -0.027983769416983849,
-                0.63088076792959036,
-                0.71484657055254153,
-                0.23037781330885523
-            ])
-        },
-        'db8': {
-            'name': 'Daubechies 8',
-            'orthogonal': true,
-            'filterL': new Float64Array([
-                -0.00011747678400228192,
-                0.00067544940599855677,
-                -0.00039174037299597711,
-                -0.0048703529930106603,
-                0.0087460940470156547,
-                0.013981027917015516,
-                -0.044088253931064719,
-                -0.017369301002022108,
-                0.12874742662018601,
-                0.00047248457399797254,
-                -0.28401554296242809,
-                -0.015829105256023893,
-                0.58535468365486909,
-                0.67563073629801285,
-                0.31287159091446592,
-                0.054415842243081609
-            ])
-        },
-        /* Symlets*/
-        'sym2': {
-            'name': 'Symlets 2',
-            'orthogonal': true,
-            'filterL': new Float64Array([
-                -0.12940952255092145,
-                0.22414386804185735,
-                0.83651630373746899,
-                0.48296291314469025
-            ])
-        },
-        'sym4': {
-            'name': 'Symlets 4',
-            'orthogonal': true,
-            'filterL': new Float64Array([
-                -0.075765714789273325,
-                -0.02963552764599851,
-                0.49761866763201545,
-                0.80373875180591614,
-                0.29785779560527736,
-                -0.099219543576847216,
-                -0.012603967262037833,
-                0.032223100604042702
-            ])
-        },
-        'sym8': {
-            'name': 'Symlets 8',
-            'orthogonal': true,
-            'filterL': ([
-                -0.0033824159510061256,
-                -0.00054213233179114812,
-                0.031695087811492981,
-                0.0076074873249176054,
-                -0.14329423835080971,
-                -0.061273359067658524,
-                0.48135965125837221,
-                0.77718575170052351,
-                0.3644418948353314,
-                -0.051945838107709037,
-                -0.027219029917056003,
-                0.049137179673607506,
-                0.0038087520138906151,
-                -0.014952258337048231,
-                -0.0003029205147213668,
-                0.0018899503327594609
-            ])
-        },
-        /* Coiflets */
-        'coif1': {
-            'name': 'Coiflets 1',
-            'orthogonal': true,
-            'filterL': new Float64Array([
-                -0.01565572813546454,
-                -0.072732619512853897,
-                0.38486484686420286,
-                0.85257202021225542,
-                0.33789766245780922,
-                -0.072732619512853897
-            ])
-        },
-        'coif2': {
-            'name': 'Coiflets 2',
-            'orthogonal': true,
-            'filterL': new Float64Array([
-                -0.00072054944536451221,
-                -0.0018232088707029932,
-                0.0056114348193944995,
-                0.023680171946334084,
-                -0.059434418646456898,
-                -0.076488599078306393,
-                0.41700518442169254,
-                0.81272363544554227,
-                0.38611006682116222,
-                -0.067372554721963018,
-                -0.041464936781759151,
-                0.016387336463522112
-            ])
-        },
-        'coif4': {
-            'name': 'Coiflets 4',
-            'orthogonal': true,
-            'filterL': new Float64Array([
-                -1.7849850030882614e-06,
-                -3.2596802368833675e-06,
-                3.1229875865345646e-05,
-                6.2339034461007128e-05,
-                -0.00025997455248771324,
-                -0.00058902075624433831,
-                0.0012665619292989445,
-                0.0037514361572784571,
-                -0.0056582866866107199,
-                -0.015211731527946259,
-                0.025082261844864097,
-                0.039334427123337491,
-                -0.096220442033987982,
-                -0.066627474263425038,
-                0.4343860564914685,
-                0.78223893092049901,
-                0.41530840703043026,
-                -0.056077313316754807,
-                -0.081266699680878754,
-                0.026682300156053072,
-                0.016068943964776348,
-                -0.0073461663276420935,
-                -0.0016294920126017326,
-                0.00089231366858231456
-            ])
-        },
-        /* Bi-orthogonal */
-        'bi13': {
-            'name': 'Biorthogonal 1-3',
-            'orthogonal': false,
-            'filterL': new Float64Array([
-                -0.088388347648318447,
-                0.088388347648318447,
-                0.70710678118654757,
-                0.70710678118654757,
-                0.088388347648318447,
-                -0.088388347648318447
-            ]),
-            'filterH': new Float64Array([
-                -0.70710678118654757,
-                0.70710678118654757
-            ])
-        },
-        'bi31': {
-            'name': 'Biorthogonal 3-1',
-            'orthogonal': false,
-            'filterL': new Float64Array([
-                -0.35355339059327379,
-                1.0606601717798214,
-                1.0606601717798214,
-                -0.35355339059327379
-            ]),
-            'filterH': new Float64Array([
-                -0.17677669529663689,
-                0.53033008588991071,
-                -0.53033008588991071,
-                0.17677669529663689
-            ])
-        },
-        'bi68': {
-            'name': 'Biorthogonal 6-8',
-            'orthogonal': false,
-            'filterL': new Float64Array([
-                0.0,
-                0.0019088317364812906,
-                -0.0019142861290887667,
-                -0.016990639867602342,
-                0.01193456527972926,
-                0.04973290349094079,
-                -0.077263173167204144,
-                -0.09405920349573646,
-                0.42079628460982682,
-                0.82592299745840225,
-                0.42079628460982682,
-                -0.09405920349573646,
-                -0.077263173167204144,
-                0.04973290349094079,
-                0.01193456527972926,
-                -0.016990639867602342,
-                -0.0019142861290887667,
-                0.0019088317364812906
-            ]),
-            'filterH': new Float64Array([
-                0.0,
-                0.014426282505624435,
-                -0.014467504896790148,
-                -0.078722001062628819,
-                0.040367979030339923,
-                0.41784910915027457,
-                -0.75890772945365415,
-                0.41784910915027457,
-                0.040367979030339923,
-                -0.078722001062628819,
-                -0.014467504896790148,
-                0.014426282505624435,
-                0.0,
-                0.0
-            ])
-        },
-        'bi97': {
-            'name': 'Biorthogonal 9-7',
-            'orthogonal': false,
-            'filterL': new Float64Array([
-                0.0,
-                0.02674875741080976,
-                -0.01686411844287495,
-                -0.07822326652898785,
-                0.2668641184428723,
-                0.6029490182363579,
-                0.2668641184428723,
-                -0.07822326652898785,
-                -0.01686411844287495,
-                0.02674875741080976
-            ]),
-            'filterH': new Float64Array([
-                0.0,
-                -0.09127176311424948,
-                0.05754352622849957,
-                0.5912717631142470,
-                -1.115087052456994,
-                0.5912717631142470,
-                0.05754352622849957,
-                -0.09127176311424948,
-                0.0,
-                0.0
-            ])
-        }
-    };
-
-    /** Perform an operation on a filter.
-     * @param {float[]} h
-     *  A filter.
-     * @param {String} action
-     *  - 'rescale': multiply the filter by a constant.
-     *  - 'normalize': normalize the filter (L2 norm).
-     *  - 'conjugate': return the filter h[0], -h[1], .., h[n]*(-1)^n.
-     *  - 'mirror': return the filter h[n-1] .. h[0].
-     * @param {float} [factor=1]
-     *  Multiplicative constant.
-     * @return {float[]}
-     *  A transformed filter.
-     */
-    Wavelet.filter = function (h, action, factor) {
-        var errMsg = 'Wavelet.filter: ';
-        if (factor === undefined || factor === 0) {
-            factor = 1;
-        }
-        if (typeof factor !== 'number') {
-            throw new Error(errMsg + "argument 'factor' must be a number");
-        }
-        if (typeof action !== 'string') {
-            throw new Error(errMsg + "argument 'action' must be a string");
-        }
-        action = action.toLowerCase().substr(0, 3);
-
-        var k;
-        var N = h.length;
-        var out = [];
-        var sign = 1, dsign = 1;
-        if (action === 'mir') {
-            for (k = 0; k < N; k++) {
-                out[k] = factor * h[N - 1 - k];
-            }
-            return out;
-        }
-        if (action === 'nor') {
-            var sum2 = 0;
-            for (k = 0; k < N; k++) {
-                sum2 += h[k] * h[k];
-            }
-            factor = (!sum2) ? 1 : 1 / Math.sqrt(sum2);
-        } else if (action === 'con') {
-            dsign = -1;
-        } else if (action !== 'res') {
-            throw new Error(errMsg + 'unknown action');
-        }
-
-        for (k = 0; k < N; k++, sign *= dsign) {
-            out[k] = factor * sign * h[k];
-        }
-
-        return out;
-    };
-
-    /** @class Matrix */
-
-    /** Returns wavelet filters.
-     * Currently implemented filters are :
-     *
-     * + "haar" ;
-     * + "db1", "db2", "db4", "db8" ;
-     * + "sym2", "sym4", "sym8" ;
-     * + "coif1", "coif2", "coif4" ;
-     * + "bi13", "bi31", "bi68", "bi97" ;
-     *
-     * @param{String} name
-     *  Name of the filters.
-     * @param{String} [type]
-     *  Can be either :
-     *
-     * + "d" for decomposition filters ;
-     * + "r" for recomposition filters ;
-     * + "l" for low-pass filters ;
-     * + "h" for high-pass filters ;
-     * @return{Array}
-     */
-    Matrix.wfilters = function (name, type) {
-        var wav = new Wavelet(name);
-        var dl = Matrix.toMatrix(wav.filterL),
-            dh = Matrix.toMatrix(wav.filterH),
-            rl = Matrix.toMatrix(wav.invFilterL),
-            rh = Matrix.toMatrix(wav.invFilterH);
-        switch (type) {
-        case 'd':
-            return [dl, dh];
-        case 'r':
-            return [rl, rh];
-        case 'l':
-            return [dl, rl];
-        case 'h':
-            return [dh, rh];
-        case undefined:
-            return [dl, dh, rl, rh];
-        default:
-            throw new Error("Matrix.wfilters: wrong type argument.");
-        }
-    };
-
-    var filter = function (inL, inH, vI, kernelL, kernelH, origin, sub, outL, outH, vO) {
-        // 1. ARGUMENTS
-        var ce = Math.ceil, fl = Math.floor;
-
-        var K = kernelL.length;
-        origin = (origin === 'cl' ? fl : ce)((K - 1) / 2);
-
-        // 2. Filtering
-        var cs = vI.getFirst(2), ocs = vO.getFirst(2);
-        var xs = vI.getFirst(1), oxs = vO.getFirst(1);
-        var ys = vI.getFirst(0), dy = vI.getStep(0);
-        var ly = vI.getEnd(0), ny = vI.getSize(0);
-        var dc = vI.getStep(2), odc = vO.getStep(2);
-        var dx = vI.getStep(1), odx = vO.getStep(1);
-        var oys = vO.getFirst(0), ody = vO.getStep(0);
-        var idL = inL.getData(),  idH = inH.getData(),
-            odL = outL.getData(), odH = outH.getData();
-
-        var lc = vI.getEnd(2);
-        var lx = vI.getEnd(1);
-
-        var c, oc, o_x;
-        var _x, nx, yx;
-        var y, oy;
-        var k, s, sTmp, sumL, sumH;
-
-        var nydy = ny * dy;
-        var o = origin * dy;
-        var kdy = dy;
-        dy *= sub;
-        /*
-        for (y = ys, ny = c(ys + K / 2), oy = oys; y < ny; y += dy, oy += ody) {
-            for (k = 0, s = y + o, sum = 0; k < K; k++, s -= kdy) {
-                sTmp = s;
-                while (sTmp < ys) {
-                    sTmp += nydy;
-                }
-                while (sTmp >= ly) {
-                    sTmp -= nydy;
-                }
-                sum += kernel[k] * id[sTmp];
-            }
-            if (add) {
-                od[oy] += sum;
-            } else  {
-                od[oy] = sum;
-            }
-        }
-        for (ny = ly - o; y < ny; y += dy, oy += ody) {
-            for (k = 0, s = y + o, sum = 0; k < K; k++, s -= kdy) {
-                sum += kernel[k] * id[s];
-            }
-            if (add) {
-                od[oy] += sum;
-            } else  {
-                od[oy] = sum;
-            }
-        }
-        for (; y < ly; y += dy, oy += ody) {
-            console.log(y);
-            for (k = 0, s = y + o, sum = 0; k < K; k++, s -= kdy) {
-                sTmp = s;
-                while (sTmp < ys) {
-                    sTmp += nydy;
-                }
-                while (sTmp >= ly) {
-                    sTmp -= nydy;
-                }
-                sum += kernel[k] * id[sTmp];
-            }
-            if (add) {
-                od[oy] += sum;
-            } else  {
-                od[oy] = sum;
-            }
-         }*/
-        for (c = 0, oc = 0; c < lc; c += dc, oc += odc) {
-            for (_x = c + xs, nx = c + lx, o_x = oc + oxs; _x < nx; _x += dx, o_x += odx) {
-                var yx0 = ys + _x, nyx = ly + _x;
-                for (y = _x + ys, oy = o_x + oys; y < nyx; y += dy, oy += ody) {
-                    for (k = 0, s = y + o, sumL = 0, sumH = 0; k < K; k++, s -= kdy) {
-                        sTmp = s;
-                        while (sTmp < yx0) {
-                            sTmp += nydy;
-                        }
-                        while (sTmp >= nyx) {
-                            sTmp -= nydy;
-                        }
-                        sumL += kernelL[k] * idL[sTmp];
-                        sumH += kernelH[k] * idH[sTmp];
-                    }
-                    odL[oy] += sumL;
-                    odH[oy] += sumH;
-                }
-            }
-        }
-    };
-
-    var filterND = function (inL, inH, vI, kernelL, kernelH, origin, sub, outL, outH, vO) {
-
-        var K = kernelL.length;
-        origin = (origin === 'cl' ? Math.floor : Math.ceil)((K - 1) / 2);
-        var isOdd = vI.getSize(0) % 2 ? true : false; 
-        
-        var ys = vI.getFirst(0), dy = vI.getStep(0);
-        var ly = vI.getEnd(0), ny = vI.getSize(0);
-        var oys = vO.getFirst(0), ody = vO.getStep(0);
-
-        var idL = inL.getData(),  idH = inH.getData(),
-            odL = outL.getData(), odH = outH.getData();
-
-        var ndy = ny * dy + (isOdd ? dy : 0);
-        ly += isOdd ? dy : 0;
-        var orig = origin * dy;
-        var kdy = dy;
-        dy *= sub;
-
-        var itI = vI.getIterator(1), itO = vO.getIterator(1);
-        var y, i, it = itI.iterator, bi = itI.begin, ei = itI.end();
-        var oy, o, ot = itO.iterator, bo = itO.begin;
-
-        var k, s, sTmp, sumL, sumH;
-        for (i = bi(), o = bo(); i !== ei; i = it(), o = ot()) {
-            var yx0 = ys + i, nyx = ly + i;
-            for (y = i + ys, oy = o + oys; y < nyx; y += dy, oy += ody) {
-                for (k = 0, s = y + orig, sumL = 0, sumH = 0; k < K; k++, s -= kdy) {
-                    sTmp = s;
-                    while (sTmp < yx0) {
-                        sTmp += ndy;
-                    }
-                    while (sTmp >= nyx) {
-                        sTmp -= ndy;
-                    }
-                    if (isOdd && sTmp === nyx - kdy) {
-                        sTmp -= kdy; 
-                    }
-                    sumL += kernelL[k] * idL[sTmp];
-                    sumH += kernelH[k] * idH[sTmp];
-                }
-                odL[oy] += sumL;
-                odH[oy] += sumH;
-            }
-        }
-    };
-
-    var zeros = Matrix.zeros;
-
-<<<<<<< HEAD
-    /** Compute the 2D DWT (Discrete Wavelet Transform)
-=======
-    /** Compute the 1D DWT (Discrete Wavelet Transform)
->>>>>>> b886a83d
-     * of a column vector.
-     * __See also :__
-     * {@link Matrix#idwt},
-     * {@link Matrix#dwt2}.
-     *
-     * @param {Matrix} signal
-     * @param {String} name
-     *  Wavelet name.
-     * @return {Array}
-     *  Array containing approximation coefficients and details.
-     */
-    Matrix.dwt2 = function (im, name) {
-        var wav = new Wavelet(name);
-        var fL = wav.filterL, fH = wav.filterH;
-        var h = im.getSize(0), w = im.getSize(1), c = im.getSize(2);
-
-        // Create output image
-        var hw = Math.ceil(w / 2), hh = Math.ceil(h / 2);
-
-        // Buffer image
-        var bL = zeros(hh, w, c), bH = zeros(hh, w, c);
-        var vB = bL.getView();
-
-        // H filtering from image to buffer
-        var vI = im.getView();
-        filterND(im, im, vI, fL, fH, 'cr', 2, bL, bH, vB);
-
-        // V filtering from buffer to data
-        var dLL = zeros(hh, hw, c), dHL = zeros(hh, hw, c),
-            dLH = zeros(hh, hw, c), dHH = zeros(hh, hw, c);
-
-        var v = dLL.getView().swapDimensions(0, 1);
-
-        vB.swapDimensions(0, 1);
-        filterND(bL, bL, vB, fL, fH, 'cr', 2, dLL, dLH, v);
-        filterND(bH, bH, vB, fL, fH, 'cr', 2, dHL, dHH, v);
-        return [dLL, dLH, dHL, dHH];
-    };
-
-    /** Compute the 2D inverse DWT (Discrete Wavelet Transform).
-     *
-     * __See also :__
-     * {@link Matrix#dwt},
-     * {@link Matrix#idwt2}.
-     * @param {Array} bands
-     *  Array containing approximation and details coefficients.
-     * @param {String} name
-     *  Wavelet name.
-     * @return {Matrix}
-     *  Matrix with the reconstructed signal.
-     */
-    Matrix.idwt2 = function (bands, name) {
-        var wav = new Wavelet(name);
-        var fL = wav.invFilterL, fH = wav.invFilterH;
-        var h = bands[0].getSize(0), w = bands[0].getSize(1), c = bands[0].getSize(2);
-        var dL = zeros(2 * h, w, c), dH = zeros(2 * h, w, c);
-        var bL = zeros(2 * h, 2 * w, c), bH = zeros(2 * h, 2 * w, c);
-        var out = zeros(2 * h, 2 * w, c);
-        var dV = dL.getView(), B = bL.getView();
-        var O = out.getView().swapDimensions(0, 1);
-
-        B.select([], [0, 2, -1]);
-        dL.set([0, 2, -1], bands[0]);
-        dH.set([0, 2, -1], bands[2]);
-        filterND(dL, dH, dV, fL, fH, 'cl', 1, bL, bL, B);
-        dL.set([0, 2, -1], [], bands[1]);
-        dH.set([0, 2, -1], [], bands[3]);
-        filterND(dL, dH, dV, fL, fH, 'cl', 1, bH, bH, B);
-        B.restore().swapDimensions(0, 1);
-        filterND(bL, bH, B, fL, fH, 'cl', 1, out, out, O);
-        return out;
-    };
-
-<<<<<<< HEAD
-        /** Compute the 1D DWT (Discrete Wavelet Transform)
-=======
-    /** Compute the 1D DWT (Discrete Wavelet Transform)
->>>>>>> b886a83d
-     * of a column vector.
-     * __See also :__
-     * {@link Matrix#idwt},
-     * {@link Matrix#dwt2}.
-     *
-     * @param {Matrix} signal
-     * @param {String} [name='haar']
-     *  Wavelet name.
-     * @param {Number} [dim=0]
-     *  Dimension on which perform th dwt.
-     * @return {Array}
-     *  Array containing approximation coefficients and details.
-     */
-    Matrix.dwt = function (im, name, dim) {
-        dim = dim || 0;
-        var wav = new Wavelet(name);
-        var fL = wav.filterL, fH = wav.filterH;
-        var size = im.getSize();
-        size[dim] = Math.ceil(size[dim] / 2);
-
-        // Create output image
-        var dL = zeros(size), dH = zeros(size);
-        var v = dL.getView().swapDimensions(0, dim);
-        var iV = im.getView().swapDimensions(0, dim);
-
-        // H filtering from image to buffer
-        filterND(im, im, iV, fL, fH, 'cr', 2, dL, dH, v);
-
-        return [dL, dH];
-    };
-
-    /** Compute the 1D inverse DWT (Discrete Wavelet Transform).
-     *
-     * __See also :__
-     * {@link Matrix#dwt},
-     * {@link Matrix#idwt2}.
-     * @param {Array} bands
-     *  Array containing approximation and details coefficients.
-     * @param {String} [name='haar']
-     *  Wavelet name.
-     * @param {Number} [dim=0]
-     *  Dimension on which perform th idwt.
-     * @return {Matrix}
-     *  Matrix with the reconstructed signal.
-     */
-    Matrix.idwt = function (bands, name, dim) {
-        dim = dim || 0;
-        var wav = new Wavelet(name);
-        var fL = wav.invFilterL, fH = wav.invFilterH;
-        var size = bands[0].getSize();
-        size[dim] = size[dim] * 2;
-        var L = zeros(size), H = zeros(size);
-
-        var v = L.getView().selectDimension(dim, [0, 2, -1]);
-        bands[0].extractViewTo(v, L);
-        bands[1].extractViewTo(v, H);
-        v.restore().swapDimensions(0, dim);
-
-        // Buffer image
-        var O = zeros(size), vO = O.getView().swapDimensions(0, dim);
-
-        // Process scale
-        filterND(L, H, v, fL, fH, 'cl', 1, O, O, vO);
-        return O;
-    };
-<<<<<<< HEAD
-
-=======
->>>>>>> b886a83d
-})();
+/*
+ * This program is free software: you can redistribute it and/or modify
+ * it under the terms of the GNU General Public License as published by
+ * the Free Software Foundation, either version 3 of the License, or
+ * (at your option) any later version.
+ *
+ * This program is distributed in the hope that it will be useful,
+ * but WITHOUT ANY WARRANTY; without even the implied warranty of
+ * MERCHANTABILITY or FITNESS FOR A PARTICULAR PURPOSE.  See the
+ * GNU General Public License for more details.
+ *
+ * You should have received a copy of the GNU General Public License
+ * along with this program.  If not, see <http://www.gnu.org/licenses/>.
+ *
+ * @author Baptiste Mazin     <baptiste.mazin@telecom-paristech.fr>
+ * @author Guillaume Tartavel <guillaume.tartavel@telecom-paristech.fr>
+ */
+
+
+(function () {
+    'use strict';
+    /* ********** WAVELET CLASS *************** */
+
+    /** Define a wavelet.
+     * @class
+     *  Provide several wavelets functions.
+     *  A wavelet can be either a common wavelet (called by its name)
+     *  or any user-defined wavelet from its recursive filters.
+     * @param {string} [name='haar']
+     *  Name of the wavelet.
+     * @return {Wavelet}
+     *  The wavelet definition (containing filters and some properties).
+     * @private
+     */
+    function Wavelet(name) {
+        var errMsg = this.constructor.name + ': ';
+
+        // Default arguments
+        if (name  === undefined) {
+            this.name = 'haar';
+        } else {
+            /** Name of the wavelet. */
+            this.name = name.toLowerCase();
+        }
+
+        // Pre-defined wavelets
+        if (Wavelet.list[this.name]) {
+            var wav = Wavelet.list[this.name];
+            var normalize = (wav.normalized !== undefined && !wav.normalized)
+                    ? function (h) { return Wavelet.filter(h, 'norm'); }
+                    : function (h) { return h; };
+            /** Low-pass recursive decomposition filter. */
+            this.filterL = normalize(wav.filterL);
+            /** Is the wavelet orthogonal? */
+            this.orthogonal = (wav.orthogonal) ? true : false;
+            if (wav.filterH) {
+                /** High-pass recursive decomposition filter. */
+                this.filterH = normalize(wav.filterH);
+            }
+            if (wav.invFilterL) {
+                /** Low-pass recursive reconstruction filter. */
+                this.invFilterL = normalize(wav.invFilterL);
+            }
+            if (wav.invFilterH) {
+                /** High-pass recursive reconstruction filter. */
+                this.invFilterH = normalize(wav.invFilterH);
+            }
+        }
+
+        // User-define wavelet
+        if (this.filterL === undefined) {
+            var errMsgFull = errMsg + "unknown wavelet '" + name + "'. \n";
+            errMsgFull += 'User-defined wavelets not implemented yet.';
+            throw new Error(errMsgFull);
+        }
+
+        // Compute complementary filter
+        var conj = function (h, offset) {
+            return Wavelet.filter(h, 'conjugate', (offset) ? -1 : 1);
+        };
+        if (!this.filterH && this.orthogonal) {
+            this.filterH = Wavelet.filter(conj(this.filterL), 'mirror');
+        }
+        if (!this.invFilterL) {
+            this.invFilterL = conj(this.filterH, true);
+        }
+        if (!this.invFilterH) {
+            this.invFilterH = conj(this.filterL, false);
+        }
+
+        // Return the object
+        return this;
+    }
+
+    /** Public List of wavelets. */
+    Wavelet.list = {
+        'haar': {
+            'orthogonal': true,
+            'normalized': false,
+            'filterL': new Float64Array([1, 1])
+        },
+        'db2': {
+            'name': 'Daubechies 2',
+            'orthogonal': true,
+            'normalized': false,
+            'filterL': new Float64Array([
+                1 + Math.sqrt(3),
+                3 + Math.sqrt(3),
+                3 - Math.sqrt(3),
+                1 - Math.sqrt(3)])
+        },
+        'db4': {
+            'name': 'Daubechies 4',
+            'orthogonal': true,
+            'filterL': new Float64Array([
+                -0.010597401784997278,
+                0.032883011666982945,
+                0.030841381835986965,
+                -0.18703481171888114,
+                -0.027983769416983849,
+                0.63088076792959036,
+                0.71484657055254153,
+                0.23037781330885523
+            ])
+        },
+        'db8': {
+            'name': 'Daubechies 8',
+            'orthogonal': true,
+            'filterL': new Float64Array([
+                -0.00011747678400228192,
+                0.00067544940599855677,
+                -0.00039174037299597711,
+                -0.0048703529930106603,
+                0.0087460940470156547,
+                0.013981027917015516,
+                -0.044088253931064719,
+                -0.017369301002022108,
+                0.12874742662018601,
+                0.00047248457399797254,
+                -0.28401554296242809,
+                -0.015829105256023893,
+                0.58535468365486909,
+                0.67563073629801285,
+                0.31287159091446592,
+                0.054415842243081609
+            ])
+        },
+        /* Symlets*/
+        'sym2': {
+            'name': 'Symlets 2',
+            'orthogonal': true,
+            'filterL': new Float64Array([
+                -0.12940952255092145,
+                0.22414386804185735,
+                0.83651630373746899,
+                0.48296291314469025
+            ])
+        },
+        'sym4': {
+            'name': 'Symlets 4',
+            'orthogonal': true,
+            'filterL': new Float64Array([
+                -0.075765714789273325,
+                -0.02963552764599851,
+                0.49761866763201545,
+                0.80373875180591614,
+                0.29785779560527736,
+                -0.099219543576847216,
+                -0.012603967262037833,
+                0.032223100604042702
+            ])
+        },
+        'sym8': {
+            'name': 'Symlets 8',
+            'orthogonal': true,
+            'filterL': ([
+                -0.0033824159510061256,
+                -0.00054213233179114812,
+                0.031695087811492981,
+                0.0076074873249176054,
+                -0.14329423835080971,
+                -0.061273359067658524,
+                0.48135965125837221,
+                0.77718575170052351,
+                0.3644418948353314,
+                -0.051945838107709037,
+                -0.027219029917056003,
+                0.049137179673607506,
+                0.0038087520138906151,
+                -0.014952258337048231,
+                -0.0003029205147213668,
+                0.0018899503327594609
+            ])
+        },
+        /* Coiflets */
+        'coif1': {
+            'name': 'Coiflets 1',
+            'orthogonal': true,
+            'filterL': new Float64Array([
+                -0.01565572813546454,
+                -0.072732619512853897,
+                0.38486484686420286,
+                0.85257202021225542,
+                0.33789766245780922,
+                -0.072732619512853897
+            ])
+        },
+        'coif2': {
+            'name': 'Coiflets 2',
+            'orthogonal': true,
+            'filterL': new Float64Array([
+                -0.00072054944536451221,
+                -0.0018232088707029932,
+                0.0056114348193944995,
+                0.023680171946334084,
+                -0.059434418646456898,
+                -0.076488599078306393,
+                0.41700518442169254,
+                0.81272363544554227,
+                0.38611006682116222,
+                -0.067372554721963018,
+                -0.041464936781759151,
+                0.016387336463522112
+            ])
+        },
+        'coif4': {
+            'name': 'Coiflets 4',
+            'orthogonal': true,
+            'filterL': new Float64Array([
+                -1.7849850030882614e-06,
+                -3.2596802368833675e-06,
+                3.1229875865345646e-05,
+                6.2339034461007128e-05,
+                -0.00025997455248771324,
+                -0.00058902075624433831,
+                0.0012665619292989445,
+                0.0037514361572784571,
+                -0.0056582866866107199,
+                -0.015211731527946259,
+                0.025082261844864097,
+                0.039334427123337491,
+                -0.096220442033987982,
+                -0.066627474263425038,
+                0.4343860564914685,
+                0.78223893092049901,
+                0.41530840703043026,
+                -0.056077313316754807,
+                -0.081266699680878754,
+                0.026682300156053072,
+                0.016068943964776348,
+                -0.0073461663276420935,
+                -0.0016294920126017326,
+                0.00089231366858231456
+            ])
+        },
+        /* Bi-orthogonal */
+        'bi13': {
+            'name': 'Biorthogonal 1-3',
+            'orthogonal': false,
+            'filterL': new Float64Array([
+                -0.088388347648318447,
+                0.088388347648318447,
+                0.70710678118654757,
+                0.70710678118654757,
+                0.088388347648318447,
+                -0.088388347648318447
+            ]),
+            'filterH': new Float64Array([
+                -0.70710678118654757,
+                0.70710678118654757
+            ])
+        },
+        'bi31': {
+            'name': 'Biorthogonal 3-1',
+            'orthogonal': false,
+            'filterL': new Float64Array([
+                -0.35355339059327379,
+                1.0606601717798214,
+                1.0606601717798214,
+                -0.35355339059327379
+            ]),
+            'filterH': new Float64Array([
+                -0.17677669529663689,
+                0.53033008588991071,
+                -0.53033008588991071,
+                0.17677669529663689
+            ])
+        },
+        'bi68': {
+            'name': 'Biorthogonal 6-8',
+            'orthogonal': false,
+            'filterL': new Float64Array([
+                0.0,
+                0.0019088317364812906,
+                -0.0019142861290887667,
+                -0.016990639867602342,
+                0.01193456527972926,
+                0.04973290349094079,
+                -0.077263173167204144,
+                -0.09405920349573646,
+                0.42079628460982682,
+                0.82592299745840225,
+                0.42079628460982682,
+                -0.09405920349573646,
+                -0.077263173167204144,
+                0.04973290349094079,
+                0.01193456527972926,
+                -0.016990639867602342,
+                -0.0019142861290887667,
+                0.0019088317364812906
+            ]),
+            'filterH': new Float64Array([
+                0.0,
+                0.014426282505624435,
+                -0.014467504896790148,
+                -0.078722001062628819,
+                0.040367979030339923,
+                0.41784910915027457,
+                -0.75890772945365415,
+                0.41784910915027457,
+                0.040367979030339923,
+                -0.078722001062628819,
+                -0.014467504896790148,
+                0.014426282505624435,
+                0.0,
+                0.0
+            ])
+        },
+        'bi97': {
+            'name': 'Biorthogonal 9-7',
+            'orthogonal': false,
+            'filterL': new Float64Array([
+                0.0,
+                0.02674875741080976,
+                -0.01686411844287495,
+                -0.07822326652898785,
+                0.2668641184428723,
+                0.6029490182363579,
+                0.2668641184428723,
+                -0.07822326652898785,
+                -0.01686411844287495,
+                0.02674875741080976
+            ]),
+            'filterH': new Float64Array([
+                0.0,
+                -0.09127176311424948,
+                0.05754352622849957,
+                0.5912717631142470,
+                -1.115087052456994,
+                0.5912717631142470,
+                0.05754352622849957,
+                -0.09127176311424948,
+                0.0,
+                0.0
+            ])
+        }
+    };
+
+    /** Perform an operation on a filter.
+     * @param {float[]} h
+     *  A filter.
+     * @param {String} action
+     *  - 'rescale': multiply the filter by a constant.
+     *  - 'normalize': normalize the filter (L2 norm).
+     *  - 'conjugate': return the filter h[0], -h[1], .., h[n]*(-1)^n.
+     *  - 'mirror': return the filter h[n-1] .. h[0].
+     * @param {float} [factor=1]
+     *  Multiplicative constant.
+     * @return {float[]}
+     *  A transformed filter.
+     */
+    Wavelet.filter = function (h, action, factor) {
+        var errMsg = 'Wavelet.filter: ';
+        if (factor === undefined || factor === 0) {
+            factor = 1;
+        }
+        if (typeof factor !== 'number') {
+            throw new Error(errMsg + "argument 'factor' must be a number");
+        }
+        if (typeof action !== 'string') {
+            throw new Error(errMsg + "argument 'action' must be a string");
+        }
+        action = action.toLowerCase().substr(0, 3);
+
+        var k;
+        var N = h.length;
+        var out = [];
+        var sign = 1, dsign = 1;
+        if (action === 'mir') {
+            for (k = 0; k < N; k++) {
+                out[k] = factor * h[N - 1 - k];
+            }
+            return out;
+        }
+        if (action === 'nor') {
+            var sum2 = 0;
+            for (k = 0; k < N; k++) {
+                sum2 += h[k] * h[k];
+            }
+            factor = (!sum2) ? 1 : 1 / Math.sqrt(sum2);
+        } else if (action === 'con') {
+            dsign = -1;
+        } else if (action !== 'res') {
+            throw new Error(errMsg + 'unknown action');
+        }
+
+        for (k = 0; k < N; k++, sign *= dsign) {
+            out[k] = factor * sign * h[k];
+        }
+
+        return out;
+    };
+
+    /** @class Matrix */
+
+    /** Returns wavelet filters.
+     * Currently implemented filters are :
+     *
+     * + "haar" ;
+     * + "db1", "db2", "db4", "db8" ;
+     * + "sym2", "sym4", "sym8" ;
+     * + "coif1", "coif2", "coif4" ;
+     * + "bi13", "bi31", "bi68", "bi97" ;
+     *
+     * @param{String} name
+     *  Name of the filters.
+     * @param{String} [type]
+     *  Can be either :
+     *
+     * + "d" for decomposition filters ;
+     * + "r" for recomposition filters ;
+     * + "l" for low-pass filters ;
+     * + "h" for high-pass filters ;
+     * @return{Array}
+     */
+    Matrix.wfilters = function (name, type) {
+        var wav = new Wavelet(name);
+        var dl = Matrix.toMatrix(wav.filterL),
+            dh = Matrix.toMatrix(wav.filterH),
+            rl = Matrix.toMatrix(wav.invFilterL),
+            rh = Matrix.toMatrix(wav.invFilterH);
+        switch (type) {
+        case 'd':
+            return [dl, dh];
+        case 'r':
+            return [rl, rh];
+        case 'l':
+            return [dl, rl];
+        case 'h':
+            return [dh, rh];
+        case undefined:
+            return [dl, dh, rl, rh];
+        default:
+            throw new Error("Matrix.wfilters: wrong type argument.");
+        }
+    };
+
+    /*
+        for (y = ys, ny = c(ys + K / 2), oy = oys; y < ny; y += dy, oy += ody) {
+            for (k = 0, s = y + o, sum = 0; k < K; k++, s -= kdy) {
+                sTmp = s;
+                while (sTmp < ys) {
+                    sTmp += nydy;
+                }
+                while (sTmp >= ly) {
+                    sTmp -= nydy;
+                }
+                sum += kernel[k] * id[sTmp];
+            }
+            if (add) {
+                od[oy] += sum;
+            } else  {
+                od[oy] = sum;
+            }
+        }
+        for (ny = ly - o; y < ny; y += dy, oy += ody) {
+            for (k = 0, s = y + o, sum = 0; k < K; k++, s -= kdy) {
+                sum += kernel[k] * id[s];
+            }
+            if (add) {
+                od[oy] += sum;
+            } else  {
+                od[oy] = sum;
+            }
+        }
+        for (; y < ly; y += dy, oy += ody) {
+            console.log(y);
+            for (k = 0, s = y + o, sum = 0; k < K; k++, s -= kdy) {
+                sTmp = s;
+                while (sTmp < ys) {
+                    sTmp += nydy;
+                }
+                while (sTmp >= ly) {
+                    sTmp -= nydy;
+                }
+                sum += kernel[k] * id[sTmp];
+            }
+            if (add) {
+                od[oy] += sum;
+            } else  {
+                od[oy] = sum;
+            }
+         }*/
+    /*
+    var filter = function (inL, inH, vI, kernelL, kernelH, origin, sub, outL, outH, vO) {
+        // 1. ARGUMENTS
+        var ce = Math.ceil, fl = Math.floor;
+
+        var K = kernelL.length;
+        origin = (origin === 'cl' ? fl : ce)((K - 1) / 2);
+
+        // 2. Filtering
+        var cs = vI.getFirst(2), ocs = vO.getFirst(2);
+        var xs = vI.getFirst(1), oxs = vO.getFirst(1);
+        var ys = vI.getFirst(0), dy = vI.getStep(0);
+        var ly = vI.getEnd(0), ny = vI.getSize(0);
+        var dc = vI.getStep(2), odc = vO.getStep(2);
+        var dx = vI.getStep(1), odx = vO.getStep(1);
+        var oys = vO.getFirst(0), ody = vO.getStep(0);
+        var idL = inL.getData(),  idH = inH.getData(),
+            odL = outL.getData(), odH = outH.getData();
+
+        var lc = vI.getEnd(2);
+        var lx = vI.getEnd(1);
+
+        var c, oc, o_x;
+        var _x, nx, yx;
+        var y, oy;
+        var k, s, sTmp, sumL, sumH;
+
+        var nydy = ny * dy;
+        var o = origin * dy;
+        var kdy = dy;
+        dy *= sub;
+        for (c = 0, oc = 0; c < lc; c += dc, oc += odc) {
+            for (_x = c + xs, nx = c + lx, o_x = oc + oxs; _x < nx; _x += dx, o_x += odx) {
+                var yx0 = ys + _x, nyx = ly + _x;
+                for (y = _x + ys, oy = o_x + oys; y < nyx; y += dy, oy += ody) {
+                    for (k = 0, s = y + o, sumL = 0, sumH = 0; k < K; k++, s -= kdy) {
+                        sTmp = s;
+                        while (sTmp < yx0) {
+                            sTmp += nydy;
+                        }
+                        while (sTmp >= nyx) {
+                            sTmp -= nydy;
+                        }
+                        sumL += kernelL[k] * idL[sTmp];
+                        sumH += kernelH[k] * idH[sTmp];
+                    }
+                    odL[oy] += sumL;
+                    odH[oy] += sumH;
+                }
+            }
+        }
+    };
+ */
+
+    var filter1D = function (yx0, o, oys, nyx, dy, ody, orig, K, kdy, ly, isOdd, kernelL, kernelH, idL, idH, odL, odH) {
+        var y, oy, k, s, sumL, sumH, sTmp;
+        for (y = yx0, oy = o + oys; y < nyx; y += dy, oy += ody) {
+            for (k = 0, s = y + orig, sumL = 0, sumH = 0; k < K; k++, s -= kdy) {
+                sTmp = s;
+                while (sTmp < yx0) {
+                    sTmp += ly;
+                }
+                while (sTmp >= nyx) {
+                    sTmp -= ly;
+                }
+                if (isOdd && sTmp === nyx - kdy) {
+                    sTmp -= kdy; 
+                }
+                sumL += kernelL[k] * idL[sTmp];
+                sumH += kernelH[k] * idH[sTmp];
+            }
+            odL[oy] += sumL;
+            odH[oy] += sumH;
+        }
+    };
+    var filterND = function (inL, inH, vI, kernelL, kernelH, origin, sub, outL, outH, vO) {
+
+        var K = kernelL.length;
+        origin = (origin === 'cl' ? Math.floor : Math.ceil)((K - 1) / 2);
+        var isOdd = vI.getSize(0) % 2 ? true : false; 
+        
+        var ys = vI.getFirst(0), dy = vI.getStep(0);
+        var ly = vI.getEnd(0) + (isOdd ? dy : 0);
+        var oys = vO.getFirst(0), ody = vO.getStep(0);
+
+        var idL = inL.getData(),  idH = inH.getData(),
+            odL = outL.getData(), odH = outH.getData();
+
+        var orig = origin * dy;
+        var kdy = dy;
+        dy *= sub;
+
+        var itI = vI.getIterator(1), itO = vO.getIterator(1);
+        var y, i, it = itI.iterator, bi = itI.begin, ei = itI.end();
+        var oy, o, ot = itO.iterator, bo = itO.begin;
+
+        var k, s, sTmp, sumL, sumH;
+        for (i = bi(), o = bo(); i !== ei; i = it(), o = ot()) {
+            var yx0 = ys + i, nyx = ly + i;
+            filter1D(yx0, o, oys, nyx, dy, ody, orig, K, kdy, ly, isOdd, kernelL, kernelH, idL, idH, odL, odH);
+            /*
+            for (y = yx0, oy = o + oys; y < nyx; y += dy, oy += ody) {
+                for (k = 0, s = y + orig, sumL = 0, sumH = 0; k < K; k++, s -= kdy) {
+                    sTmp = s;
+                    while (sTmp < yx0) {
+                        sTmp += ly;
+                    }
+                    while (sTmp >= nyx) {
+                        sTmp -= ly;
+                    }
+                    if (isOdd && sTmp === nyx - kdy) {
+                        sTmp -= kdy; 
+                    }
+                    sumL += kernelL[k] * idL[sTmp];
+                    sumH += kernelH[k] * idH[sTmp];
+                }
+                odL[oy] += sumL;
+                odH[oy] += sumH;
+            }*/
+        }
+    };
+
+    var zeros = Matrix.zeros;
+    
+    var dwt = function (s, name, dim) {
+        var wav = new Wavelet(name), fL = wav.filterL, fH = wav.filterH;
+        var size = s.getSize();
+        size[dim] = Math.ceil(size[dim] / 2);
+
+        // Create output data
+        var dL = zeros(size), dH = zeros(size);
+        var v = dL.getView().swapDimensions(0, dim);
+        var iV = s.getView().swapDimensions(0, dim);
+
+        // H filtering from siganl to output
+        filterND(s, s, iV, fL, fH, 'cr', 2, dL, dH, v);
+        return [dL, dH];
+    };
+    var idwt = function (bands, name, dim) {
+        var wav = new Wavelet(name);
+        var fL = wav.invFilterL, fH = wav.invFilterH;
+        var size = bands[0].getSize();
+        size[dim] = size[dim] * 2;
+        var L = zeros(size), H = zeros(size);
+
+        var v = L.getView().selectDimension(dim, [0, 2, -1]);
+        bands[0].extractViewTo(v, L);
+        bands[1].extractViewTo(v, H);
+        v.restore().swapDimensions(0, dim);
+
+        // Out array
+        var out = zeros(size);
+        var vO = out.getView().swapDimensions(0, dim);
+
+        // Process scale
+        filterND(L, H, v, fL, fH, 'cl', 1, out, out, vO);
+        return out;
+    };
+    var dwt2 = function (im, name) {
+        var wav = new Wavelet(name);
+        var fL = wav.filterL, fH = wav.filterH;
+        var h = im.getSize(0), w = im.getSize(1), c = im.getSize(2);
+        
+        // Create output image
+        var hw = Math.ceil(w / 2), hh = Math.ceil(h / 2);
+        
+        // Buffer image
+        var bL = zeros(hh, w, c), bH = zeros(hh, w, c);
+        var vB = bL.getView();
+
+        // H filtering from image to buffer
+        var vI = im.getView();
+        filterND(im, im, vI, fL, fH, 'cr', 2, bL, bH, vB);
+
+        // V filtering from buffer to data
+        var dLL = zeros(hh, hw, c), dHL = zeros(hh, hw, c),
+            dLH = zeros(hh, hw, c), dHH = zeros(hh, hw, c);
+
+        var v = dLL.getView().swapDimensions(0, 1);
+
+        vB.swapDimensions(0, 1);
+        filterND(bL, bL, vB, fL, fH, 'cr', 2, dLL, dLH, v);
+        filterND(bH, bH, vB, fL, fH, 'cr', 2, dHL, dHH, v);
+        return [dLL, dHL, dLH, dHH];
+    };
+    var idwt2 = function (bands, name) {
+        var wav = new Wavelet(name);
+        var fL = wav.invFilterL, fH = wav.invFilterH;
+        var h = bands[0].getSize(0), w = bands[0].getSize(1), c = bands[0].getSize(2);
+        var dL = zeros(2 * h, w, c), dH = zeros(2 * h, w, c);
+        var bL = zeros(2 * h, 2 * w, c), bH = zeros(2 * h, 2 * w, c);
+        var out = zeros(2 * h, 2 * w, c);
+        var dV = dL.getView(), B = bL.getView();
+        var O = out.getView().swapDimensions(0, 1);
+
+        B.select([], [0, 2, -1]);
+        dL.set([0, 2, -1], bands[0]);
+        dH.set([0, 2, -1], bands[1]);
+        filterND(dL, dH, dV, fL, fH, 'cl', 1, bL, bL, B);
+        dL.set([0, 2, -1], [], bands[2]);
+        dH.set([0, 2, -1], [], bands[3]);
+        filterND(dL, dH, dV, fL, fH, 'cl', 1, bH, bH, B);
+        B.restore().swapDimensions(0, 1);
+        filterND(bL, bH, B, fL, fH, 'cl', 1, out, out, O);
+        return out;
+    };
+    
+    /** Compute the 1D DWT (Discrete Wavelet Transform)
+     * of a column vector.
+     * __See also :__
+     * {@link Matrix#idwt},
+     * {@link Matrix#dwt2}.
+     *
+     * @param {Matrix} signal
+     * @param {String} [name='haar']
+     *  Wavelet name.
+     * @param {Number} [dim=0]
+     *  Dimension on which perform th dwt.
+     * @return {Array}
+     *  Array containing approximation coefficients and details.
+     */
+    Matrix.dwt = function (im, name, dim) {
+        dim = dim || 0;
+        return dwt(im, name, dim);
+    };
+    /** Compute the 1D inverse DWT (Discrete Wavelet Transform).
+     *
+     * __See also :__
+     * {@link Matrix#dwt},
+     * {@link Matrix#idwt2}.
+     * @param {Array} bands
+     *  Array containing approximation and details coefficients.
+     * @param {String} [name='haar']
+     *  Wavelet name.
+     * @param {Number} [dim=0]
+     *  Dimension on which perform th idwt.
+     * @return {Matrix}
+     *  Matrix with the reconstructed signal.
+     */
+    Matrix.idwt = function (bands, name, dim) {
+        dim = dim || 0;
+        return idwt(bands, name, dim);
+    };
+        
+    /** Compute the 2D DWT (Discrete Wavelet Transform)
+     * of a column vector.
+     * __See also :__
+     * {@link Matrix#idwt},
+     * {@link Matrix#dwt2}.
+     *
+     * @param {Matrix} signal
+     * @param {String} name
+     *  Wavelet name.
+     * @return {Array}
+     *  Array containing approximation coefficients and details.
+     */
+    Matrix.dwt2 = function (im, name) {
+        return dwt2(im, name);
+    };
+    /** Compute the 2D inverse DWT (Discrete Wavelet Transform).
+     *
+     * __See also :__
+     * {@link Matrix#dwt},
+     * {@link Matrix#idwt2}.
+     * @param {Array} bands
+     *  Array containing approximation and details coefficients.
+     * @param {String} name
+     *  Wavelet name.
+     * @return {Matrix}
+     *  Matrix with the reconstructed signal.
+     */
+    Matrix.idwt2 = function (bands, name) {
+        return idwt2(bands, name);
+    };
+
+    Matrix.wavedec = function (s, n, name, dim) {
+        dim = dim || 0;
+        var sd = new Uint16Array(n + 2), outSize = 0;
+        sd[n + 1] = s.getSize(dim);
+        var l;
+        for (l = n; l >= 1; l--) {
+            sd[l] = Math.ceil(sd[l + 1] / 2);
+            outSize += sd[l];
+        }
+        sd[0] = sd[1];
+        outSize += sd[0];
+
+        var cumsize = [0, sd[0]];
+        for (l = 2; l < n + 2; l++) {
+            cumsize[l] = sd[l - 1] + cumsize[l - 1];
+        }
+
+        var size = s.getSize();
+        size[dim] = outSize;
+        var matOut = zeros(size), outView = matOut.getView();
+        var matIn = s, dL, dH;
+        for (l = n; l >= 1; l--) {
+            var wt = dwt(matIn, name, dim);
+            outView.selectDimension(dim, [cumsize[l], cumsize[l + 1] - 1]);
+            wt[1].extractViewTo(outView, matOut);
+            outView.restore();
+            matIn = wt[0];
+        }
+        outView.selectDimension(dim, [cumsize[0], cumsize[1] - 1]);
+        wt[0].extractViewTo(outView, matOut);
+        return [matOut, new Matrix([sd.length], sd)];
+    };
+
+    Matrix.waverec = function (lc, name, dim) {
+        dim = dim || 0;
+        var sd = lc[1].getData();
+        var cumsize = [0, sd[0]];
+        var l, n = sd.length - 2;
+        for (l = 2; l < n + 2; l++) {
+            cumsize[l] = sd[l - 1] + cumsize[l - 1];
+        }
+        var input = lc[0];
+        var dLView = input.getView().selectDimension(dim, [cumsize[0], cumsize[1] - 1]);
+        var dL = input.extractViewFrom(dLView);
+
+        for (l = 1; l < cumsize.length - 1; l++) {
+            var dHView = input.getView().selectDimension(dim, [cumsize[l], cumsize[l + 1] - 1]);
+            var dH = input.extractViewFrom(dHView);
+            if (dL.size(dim) === dH.size(dim) + 1) {
+                dLView = dL.getView().selectDimension(dim, [0, -2]);
+                dL = dL.extractViewFrom(dLView);
+            }
+            dL = idwt([dL, dH], name, dim);
+        }
+        
+        if (dL.size(dim) === sd[sd.length - 1] + 1) {
+            dLView = dL.getView().selectDimension(dim, [0, -2]);
+            dL = dL.extractViewFrom(dLView);
+        }
+        return dL;
+    };
+
+    Matrix.wavedec2 = function (s, n, name) {
+        var sdx = new Array(n + 2);
+        var sdy = new Array(n + 2);
+        var sdc = new Array(n + 2);
+        sdy[n + 1] = s.getSize(0);
+        sdx[n + 1] = s.getSize(1);
+        sdc[n + 1] = s.getSize(2);
+        var l;
+        for (l = n; l >= 1; l--) {
+            sdy[l] = Math.ceil(sdy[l + 1] / 2);
+            sdx[l] = Math.ceil(sdx[l + 1] / 2);
+            sdc[l] = sdc[l + 1];
+        }
+        sdy[0] = sdy[1];
+        sdx[0] = sdx[1];
+        sdc[0] = sdc[1];
+
+        var outSize = sdx[0] * sdy[0] * sdc[0];
+        var cSize = [0, outSize];
+        for (l = 2; l < n + 2; l++) {
+            var subBandSize = sdy[l - 1] * sdx[l - 1] * sdc[l - 1];
+            for (var b = 0; b < 3; b++) {
+                outSize += subBandSize;
+                cSize.push(outSize);
+            }
+        }
+
+        var out = new Float64Array(outSize);
+        var matIn = s, dL, dH;
+        for (l = n; l >= 1; l--) {
+            var wt = dwt2(matIn, name);
+            var s = 1 + 3 * (l - 1);
+            out.subarray(cSize[s], cSize[s + 1]).set(wt[1].getData());
+            out.subarray(cSize[s + 1], cSize[s + 2]).set(wt[2].getData());
+            out.subarray(cSize[s + 2], cSize[s + 3]).set(wt[3].getData());
+            matIn = wt[0];
+        }
+        out.subarray(cSize[0], cSize[1]).set(wt[0].getData());
+        return [new Matrix([outSize], out), Matrix.toMatrix([sdy, sdx, sdc])];
+    };
+
+    Matrix.waverec2 = function (lc, name) {
+        var sdy = lc[1].get([], 0).getData();
+        var sdx = lc[1].get([], 1).getData();
+        var sdc = lc[1].get([], 2).getData();
+
+        var outSize = sdx[0] * sdy[0] * sdc[0];
+        var cSize = [0, outSize];
+        
+        var l, n = sdy.length - 2;
+        for (l = 2; l < n + 2; l++) {
+            var subBandSize = sdy[l - 1] * sdx[l - 1] * sdc[l - 1];
+            for (var b = 0; b < 3; b++) {
+                outSize += subBandSize;
+                cSize.push(outSize)
+            }
+        }
+        var data = lc[0].getData();
+        var subSize = [sdy[0], sdx[0], sdc[0]];
+        var A, H, V, D;
+        A = new Matrix(subSize, data.subarray(cSize[0], cSize[1]))
+        for (l = 1; l < n + 1; l++) {
+            if (A.getSize(0) !== sdy[l] || A.getSize(1) !== sdx[l]) {
+                A = A.get([0, sdy[l] - 1], [0, sdx[l] - 1], [])
+            }
+            var s = 1 + 3 * (l - 1);
+            subSize = [sdy[l], sdx[l], sdc[l]];
+            H = new Matrix(subSize, data.subarray(cSize[s], cSize[s + 1]));
+            V = new Matrix(subSize, data.subarray(cSize[s + 1], cSize[s + 2]));
+            D = new Matrix(subSize, data.subarray(cSize[s + 2], cSize[s + 3]));
+            A = idwt2([A, H, V, D], name);
+        }
+        if (A.getSize(0) !== sdy[l] || A.getSize(1) !== sdx[l]) {
+            A = A.get([0, sdy[l] - 1], [0, sdx[l] - 1], [])
+        }
+        return A;
+    };
+
+    Matrix.upwlev2 = function (lc, name) {
+        var sdy = lc[1].get([], 0).getData();
+        var sdx = lc[1].get([], 1).getData();
+        var sdc = lc[1].get([], 2).getData();
+
+        // If there no possible reconstruction
+        if (sdx.length === 2) {
+            return [new Matrix(), new Matrix(), Matrix.reshape(lc[0], lc[1].get(0, []).getData())];
+        }
+
+        var outSize = sdx[0] * sdy[0] * sdc[0];
+        var cSize = [0, outSize];
+        
+        var l, n = sdy.length - 2;
+        for (l = 2; l < n + 2; l++) {
+            var subBandSize = sdy[l - 1] * sdx[l - 1] * sdc[l - 1];
+            for (var b = 0; b < 3; b++) {
+                outSize += subBandSize;
+                cSize.push(outSize)
+            }
+        }
+        var data = lc[0].getData();
+        var subSize = [sdy[0], sdx[0], sdc[0]];
+        var A, H, V, D;
+        l = 1;
+        var Am = new Matrix(subSize, data.subarray(cSize[0], cSize[1]))
+        var s = 1 + 3 * (l - 1);
+        subSize = [sdy[l], sdx[l], sdc[l]];
+        H = new Matrix(subSize, data.subarray(cSize[s], cSize[s + 1]));
+        V = new Matrix(subSize, data.subarray(cSize[s + 1], cSize[s + 2]));
+        D = new Matrix(subSize, data.subarray(cSize[s + 2], cSize[s + 3]));
+        A = idwt2([Am, H, V, D], name);
+        if (A.getSize(0) !== sdy[l] || A.getSize(1) !== sdx[l]) {
+            A = A.get([0, sdy[l + 1] - 1], [0, sdx[l + 1] - 1], []);
+        }
+
+        var sizes = lc[1].get([1, -1]);
+        sizes.set(0, [], sizes.get(1, []));
+
+        var out = new Float64Array(A.numel() + cSize[cSize.length - 1] - cSize[s + 3]);
+        out.subarray(0, A.numel()).set(A.getData());
+        out.subarray(A.numel(), A.numel() + cSize[cSize.length - 1] - cSize[s + 3]).set(data.subarray(cSize[s + 3]));
+        return [new Matrix([out.length], out), sizes, Am];
+    };
+
+    Matrix.dwtmaxlev = function (s, name) {
+        s = Matrix.toMatrix(s).min().getDataScalar();
+        var wav = new Wavelet(name);
+        var dl = wav.filterL.length,
+            dh = wav.filterH.length,
+            rl = wav.invFilterL.length,
+            rh = wav.invFilterH.length;
+        var w = Math.max(dl, dh, rl, rh);
+        var maxlev = Math.floor(Math.log(s / (w - 1)) / Math.log(2));
+        return maxlev;
+    };
+
+    var illNorm = function (A, alpha) {
+        var cm = A.mean();
+        A["*="](1 - alpha)["+="](cm[".*"](alpha));
+    };
+    var correctSubband = function (A, D, w) {
+        var ad = A.getData(), dd = D.getData();
+
+        var d0, a;
+        var newton = function (x, a) {
+            return x - (x - d0 - w * a / x) / (1 + w * a / (x * x));
+        }
+        console.assert(ad.length === dd.length, "subbands");
+        var T = D.max().getDataScalar() / 25;
+        for (var i = 0, ie = ad.length; i < ie; i++) {
+            
+            d0 = dd[i];
+            var sig = d0 > 0 ? 1 : 0;
+            d0 = d0 > 0 ? d0 : -d0;
+
+            if (d0 < T) {
+                continue;
+            }
+
+            a = ad[i];
+            
+            var d = d0, du = newton(d, a);
+            while (Math.abs(du - d) > 1e-3) {
+                d = du;
+                du = newton(d, a);
+            }
+           
+            dd[i] = sig ? du : -du;
+        }
+    };
+    
+    window.addEventListener("load", function() {
+
+        var names = [
+            '/home/mazin/Images/images_test/Lenna.png',
+            '/home/mazin/Images/images_test/J7/1.png',
+            '/home/mazin/Images/images_test/1332.png',
+            'P:/javascript/ipij/examples/images/cars_6.png',
+            'P:/javascript/ipij/examples/images/Lenna.png'
+        ];
+        Matrix.imread(names[1], function() {
+  	    Tools.tic();
+  	    createCanvas([300, 300], 'test1');
+  	    createCanvas([300, 300], 'test2');
+  	    createCanvas([300, 300], 'test3');
+            var im = this.im2double();
+
+            var alpha = 0.1, w = 0.5, name = 'sym8';
+            var maxlev = Matrix.dwtmaxlev([this.size(0), this.size(1)], name);
+            var wt = [Matrix.dwt2(im, name)];
+            for (var l = 1; l < maxlev; l++) {
+   	        wt[l] = Matrix.dwt2(wt[l - 1][0], name);
+            }
+
+            illNorm(wt[wt.length - 1][0], alpha);
+            for (var l = wt.length - 1; l > 0; l--) {
+                correctSubband(wt[l][0], wt[l][1], w);
+                correctSubband(wt[l][0], wt[l][2], w);
+                correctSubband(wt[l][0], wt[l][3], w);
+  	        wt[l - 1][0] = Matrix.idwt2(wt[l], name);
+            }
+  	    var out = Matrix.idwt2(wt[0], name);
+
+            im.imshow('test1', 1);
+	    out.imshow('test2', 1);
+	    out["-"](im).abs().imagesc('test3', 1);
+            out["-"](im).abs().mean().display("mean diff");
+  	    console.log("Time:", Tools.toc());
+        });
+    });
+    
+    //window.addEventListener("load", function() {
+    //    Matrix._benchmarkWavelets(25);
+    //});
+    
+})();
 /*
  * This program is free software: you can redistribute it and/or modify
  * it under the terms of the GNU General Public License as published by
